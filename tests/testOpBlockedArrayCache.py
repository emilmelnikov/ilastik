--- conflicted
+++ resolved
@@ -26,14 +26,11 @@
 import numpy
 import vigra
 from lazyflow.graph import Graph
-<<<<<<< HEAD
+
 from lazyflow.roi import sliceToRoi, roiToSlice
 from lazyflow.operators.opBlockedArrayCache import OpBlockedArrayCache
-=======
-from lazyflow.roi import roiToSlice
-from lazyflow.operators import OpBlockedArrayCache
 from lazyflow.operators.opCache import MemInfoNode
->>>>>>> 2058cbc7
+
 from lazyflow.utility.testing import OpArrayPiperWithAccessCount
 from lazyflow.operators.cacheMemoryManager import CacheMemoryManager
 
@@ -153,173 +150,173 @@
         oldAccessCount = opProvider.accessCount
 
     def testFixAtCurrent(self):
-        ArrayCacheMemoryMgr.instance.pause()
-
-        opCache = self.opCache
-        opProvider = self.opProvider        
-
-        # Track dirty notifications
-        gotDirtyRois = []
-        def handleDirty(slot, roi):
-            gotDirtyRois.append( (roi.start, roi.stop) )
-        opCache.Output.notifyDirty(handleDirty)
-
-        opCache.fixAtCurrent.setValue(True)
-
-        oldAccessCount = 0
-        assert opProvider.accessCount == oldAccessCount, "Access count={}, expected={}".format(opProvider.accessCount, oldAccessCount)
-
-        # Request (no access to provider because fixAtCurrent)
-        slicing = make_key[:, 0:50, 15:45, 0:1, :]
-        data = opCache.Output( slicing ).wait()
-        assert opProvider.accessCount == oldAccessCount, "Access count={}, expected={}".format(opProvider.accessCount, oldAccessCount)
-
-        # We haven't accessed this data yet,
-        # but fixAtCurrent is True so the cache gives us zeros
-        assert (data == 0).all()
-
-        opCache.fixAtCurrent.setValue(False)
-        
-        def boundingBox(roiA, roiB):
-            return ( numpy.minimum(roiA[0], roiB[0]), 
-                     numpy.maximum(roiA[1], roiB[1]) )
-        
-        # Since we got zeros while the cache was fixed, the requested
-        #  tiles are signaled as dirty when the cache becomes unfixed.
-        # Our only requirement here is that any dirty rois we got add up to encompass all the tiles we requested.
-        dirty_bb = reduce(boundingBox, gotDirtyRois)
-        requested_roi = sliceToRoi(slicing, opCache.Output.meta.shape)
-        assert (dirty_bb[0] <= requested_roi[0]).all() and (dirty_bb[1] >= requested_roi[1]).all()
-
-        # Request again.  Data should match this time.
-        oldAccessCount = opProvider.accessCount
-        data = opCache.Output( slicing ).wait()
-        data = data.view(vigra.VigraArray)
-        data.axistags = opCache.Output.meta.axistags
-        assert (data == self.data[slicing]).all()
-
-        # Our slice intersects 3*3=9 outerBlocks, and a total of 20 innerBlocks
-        # Inner caches are allowed to split up the accesses, so there could be as many as 20
-        minAccess = oldAccessCount + 9
-        maxAccess = oldAccessCount + 20
-        assert opProvider.accessCount >= minAccess
-        assert opProvider.accessCount <= maxAccess
-        oldAccessCount = opProvider.accessCount
-
-        # Request again.  Data should match WITHOUT requesting from the source.
-        data = opCache.Output( slicing ).wait()
-        data = data.view(vigra.VigraArray)
-        data.axistags = opCache.Output.meta.axistags
-        assert (data == self.data[slicing]).all()
-        assert opProvider.accessCount == oldAccessCount, "Access count={}, expected={}".format(opProvider.accessCount, oldAccessCount)
-
-        # Freeze it again
-        opCache.fixAtCurrent.setValue(True)
-
-        # Clear previous
-        gotDirtyRois = []
-
-        # Change some of the input data that ISN'T cached yet and mark it dirty
-        dirtykey = make_key[0:1, 90:100, 90:100, 0:1, 0:1]
-        self.data[dirtykey] = 0.12345
-        opProvider.Input.setDirty(dirtykey)
-
-        # Dirtiness not propagated due to fixAtCurrent
-        assert len(gotDirtyRois) == 0
-        
-        # Same request.  Data should still match the previous data (not yet refreshed)
-        data2 = opCache.Output( slicing ).wait()
-        data2 = data2.view(vigra.VigraArray)
-        data2.axistags = opCache.Output.meta.axistags
-        assert opProvider.accessCount == oldAccessCount, "Access count={}, expected={}".format(opProvider.accessCount, oldAccessCount)
-        assert (data2 == data).all()
-
-        # Unfreeze.
-        opCache.fixAtCurrent.setValue(False)
-
-        # Dirty blocks are propagated after the cache is unfixed.
-        assert len(gotDirtyRois) > 0
-
-        # Same request.  Data should be updated now that we're unfrozen.
-        data = opCache.Output( slicing ).wait()
-        data = data.view(vigra.VigraArray)
-        data.axistags = opCache.Output.meta.axistags
-        assert (data == self.data[slicing]).all()
-
-        # Dirty data did not intersect with this request.
-        # Data should still be cached (no extra accesses)
-        assert opProvider.accessCount == oldAccessCount, "Access count={}, expected={}".format(opProvider.accessCount, oldAccessCount)
-
-        ###########################3
-        # Freeze it again
-        opCache.fixAtCurrent.setValue(True)
-
-        # Reset tracked notifications
-        gotDirtyRois = []
-        
-        # Change some of the input data that IS cached and mark it dirty
-        dirtykey = make_key[:, 0:25, 20:40, 0:1, :]
-        self.data[dirtykey] = 0.54321
-        opProvider.Input.setDirty(dirtykey)
-
-        # Dirtiness not propagated due to fixAtCurrent
-        assert len(gotDirtyRois) == 0
-        
-        # Same request.  Data should still match the previous data (not yet refreshed)
-        data2 = opCache.Output( slicing ).wait()
-        data2 = data2.view(vigra.VigraArray)
-        data2.axistags = opCache.Output.meta.axistags
-        assert opProvider.accessCount == oldAccessCount, "Access count={}, expected={}".format(opProvider.accessCount, oldAccessCount)
-        assert (data2 == data).all()
-
-        # Unfreeze. Previous dirty notifications should now be seen.
-        opCache.fixAtCurrent.setValue(False)
-        assert len(gotDirtyRois) > 0
-
-        # Same request.  Data should be updated now that we're unfrozen.
-        data = opCache.Output( slicing ).wait()
-        data = data.view(vigra.VigraArray)
-        data.axistags = opCache.Output.meta.axistags
-        assert (data == self.data[slicing]).all()
-
-        # The dirty data intersected 2 outerBlocks, and a total of 6 innerblocks
-        # Inner caches are allowed to split up the accesses, so there could be as many as 6
-        minAccess = oldAccessCount + 2
-        maxAccess = oldAccessCount + 6
-        assert opProvider.accessCount >= minAccess
-        assert opProvider.accessCount <= maxAccess
-
-        #####################        
-
-        #### Repeat plain dirty test to ensure fixAtCurrent didn't mess up the block states.
-
-        opProvider.accessCount = 0 # Reset
-        gotDirtyRois = []
-
-        # Change some of the input data and mark it dirty
-        dirtykey = make_key[0:1, 10:11, 20:21, 0:3, 0:1]
-        self.data[dirtykey] = 0.54321
-        opProvider.Input.setDirty(dirtykey)
-
-        assert len(gotDirtyRois) > 0
-        
-        # Should need access again.
-        slicing = make_key[:, 0:50, 15:45, 0:10, :]
-        data = opCache.Output( slicing ).wait()
-        data = data.view(vigra.VigraArray)
-        data.axistags = opCache.Output.meta.axistags
-        assert (data == self.data[slicing]).all()
-
-        # The dirty data intersected 1 outerBlocks and a total of 1 innerblock
-        minAccess = 1
-        maxAccess = 1
-        assert opProvider.accessCount >= minAccess
-        assert opProvider.accessCount <= maxAccess, "Too many accesses: {}".format( opProvider.accessCount )
-        oldAccessCount = opProvider.accessCount
-
-<<<<<<< HEAD
-        ArrayCacheMemoryMgr.instance.unpause()
-=======
+        try:
+            CacheMemoryManager().disable()
+            opCache = self.opCache
+            opProvider = self.opProvider        
+
+            # Track dirty notifications
+            gotDirtyRois = []
+            def handleDirty(slot, roi):
+                gotDirtyRois.append( (roi.start, roi.stop) )
+            opCache.Output.notifyDirty(handleDirty)
+
+            opCache.fixAtCurrent.setValue(True)
+
+            oldAccessCount = 0
+            assert opProvider.accessCount == oldAccessCount, "Access count={}, expected={}".format(opProvider.accessCount, oldAccessCount)
+
+            # Request (no access to provider because fixAtCurrent)
+            slicing = make_key[:, 0:50, 15:45, 0:1, :]
+            data = opCache.Output( slicing ).wait()
+            assert opProvider.accessCount == oldAccessCount, "Access count={}, expected={}".format(opProvider.accessCount, oldAccessCount)
+
+            # We haven't accessed this data yet,
+            # but fixAtCurrent is True so the cache gives us zeros
+            assert (data == 0).all()
+
+            opCache.fixAtCurrent.setValue(False)
+            
+            def boundingBox(roiA, roiB):
+                return ( numpy.minimum(roiA[0], roiB[0]), 
+                         numpy.maximum(roiA[1], roiB[1]) )
+            
+            # Since we got zeros while the cache was fixed, the requested
+            #  tiles are signaled as dirty when the cache becomes unfixed.
+            # Our only requirement here is that any dirty rois we got add up to encompass all the tiles we requested.
+            dirty_bb = reduce(boundingBox, gotDirtyRois)
+            requested_roi = sliceToRoi(slicing, opCache.Output.meta.shape)
+            assert (dirty_bb[0] <= requested_roi[0]).all() and (dirty_bb[1] >= requested_roi[1]).all()
+
+            # Request again.  Data should match this time.
+            oldAccessCount = opProvider.accessCount
+            data = opCache.Output( slicing ).wait()
+            data = data.view(vigra.VigraArray)
+            data.axistags = opCache.Output.meta.axistags
+            assert (data == self.data[slicing]).all()
+
+            # Our slice intersects 3*3=9 outerBlocks, and a total of 20 innerBlocks
+            # Inner caches are allowed to split up the accesses, so there could be as many as 20
+            minAccess = oldAccessCount + 9
+            maxAccess = oldAccessCount + 20
+            assert opProvider.accessCount >= minAccess
+            assert opProvider.accessCount <= maxAccess
+            oldAccessCount = opProvider.accessCount
+
+            # Request again.  Data should match WITHOUT requesting from the source.
+            data = opCache.Output( slicing ).wait()
+            data = data.view(vigra.VigraArray)
+            data.axistags = opCache.Output.meta.axistags
+            assert (data == self.data[slicing]).all()
+            assert opProvider.accessCount == oldAccessCount, "Access count={}, expected={}".format(opProvider.accessCount, oldAccessCount)
+
+            # Freeze it again
+            opCache.fixAtCurrent.setValue(True)
+
+            # Clear previous
+            gotDirtyRois = []
+
+            # Change some of the input data that ISN'T cached yet and mark it dirty
+            dirtykey = make_key[0:1, 90:100, 90:100, 0:1, 0:1]
+            self.data[dirtykey] = 0.12345
+            opProvider.Input.setDirty(dirtykey)
+
+            # Dirtiness not propagated due to fixAtCurrent
+            assert len(gotDirtyRois) == 0
+            
+            # Same request.  Data should still match the previous data (not yet refreshed)
+            data2 = opCache.Output( slicing ).wait()
+            data2 = data2.view(vigra.VigraArray)
+            data2.axistags = opCache.Output.meta.axistags
+            assert opProvider.accessCount == oldAccessCount, "Access count={}, expected={}".format(opProvider.accessCount, oldAccessCount)
+            assert (data2 == data).all()
+
+            # Unfreeze.
+            opCache.fixAtCurrent.setValue(False)
+
+            # Dirty blocks are propagated after the cache is unfixed.
+            assert len(gotDirtyRois) > 0
+
+            # Same request.  Data should be updated now that we're unfrozen.
+            data = opCache.Output( slicing ).wait()
+            data = data.view(vigra.VigraArray)
+            data.axistags = opCache.Output.meta.axistags
+            assert (data == self.data[slicing]).all()
+
+            # Dirty data did not intersect with this request.
+            # Data should still be cached (no extra accesses)
+            assert opProvider.accessCount == oldAccessCount, "Access count={}, expected={}".format(opProvider.accessCount, oldAccessCount)
+
+            ###########################3
+            # Freeze it again
+            opCache.fixAtCurrent.setValue(True)
+
+            # Reset tracked notifications
+            gotDirtyRois = []
+            
+            # Change some of the input data that IS cached and mark it dirty
+            dirtykey = make_key[:, 0:25, 20:40, 0:1, :]
+            self.data[dirtykey] = 0.54321
+            opProvider.Input.setDirty(dirtykey)
+
+            # Dirtiness not propagated due to fixAtCurrent
+            assert len(gotDirtyRois) == 0
+            
+            # Same request.  Data should still match the previous data (not yet refreshed)
+            data2 = opCache.Output( slicing ).wait()
+            data2 = data2.view(vigra.VigraArray)
+            data2.axistags = opCache.Output.meta.axistags
+            assert opProvider.accessCount == oldAccessCount, "Access count={}, expected={}".format(opProvider.accessCount, oldAccessCount)
+            assert (data2 == data).all()
+
+            # Unfreeze. Previous dirty notifications should now be seen.
+            opCache.fixAtCurrent.setValue(False)
+            assert len(gotDirtyRois) > 0
+
+            # Same request.  Data should be updated now that we're unfrozen.
+            data = opCache.Output( slicing ).wait()
+            data = data.view(vigra.VigraArray)
+            data.axistags = opCache.Output.meta.axistags
+            assert (data == self.data[slicing]).all()
+
+            # The dirty data intersected 2 outerBlocks, and a total of 6 innerblocks
+            # Inner caches are allowed to split up the accesses, so there could be as many as 6
+            minAccess = oldAccessCount + 2
+            maxAccess = oldAccessCount + 6
+            assert opProvider.accessCount >= minAccess
+            assert opProvider.accessCount <= maxAccess
+
+            #####################        
+
+            #### Repeat plain dirty test to ensure fixAtCurrent didn't mess up the block states.
+
+            opProvider.accessCount = 0 # Reset
+            gotDirtyRois = []
+
+            # Change some of the input data and mark it dirty
+            dirtykey = make_key[0:1, 10:11, 20:21, 0:3, 0:1]
+            self.data[dirtykey] = 0.54321
+            opProvider.Input.setDirty(dirtykey)
+
+            assert len(gotDirtyRois) > 0
+            
+            # Should need access again.
+            slicing = make_key[:, 0:50, 15:45, 0:10, :]
+            data = opCache.Output( slicing ).wait()
+            data = data.view(vigra.VigraArray)
+            data.axistags = opCache.Output.meta.axistags
+            assert (data == self.data[slicing]).all()
+
+            # The dirty data intersected 1 outerBlocks and a total of 1 innerblock
+            minAccess = 1
+            maxAccess = 1
+            assert opProvider.accessCount >= minAccess
+            assert opProvider.accessCount <= maxAccess, "Too many accesses: {}".format( opProvider.accessCount )
+            oldAccessCount = opProvider.accessCount
+
+        finally:
+            CacheMemoryManager().enable()
+
     def testReportGeneration(self):
         opCache = self.opCache
         opProvider = self.opProvider        
@@ -341,7 +338,6 @@
         # size is 20x20x10, uint32 is 4 bytes
         usedMemory = 20*20*10*4
         numpy.testing.assert_equal(r.usedMemory, usedMemory)
->>>>>>> 2058cbc7
 
     def testCleanup(self):
         try:
