###############################################################################
#   lazyflow: data flow based lazy parallel computation framework
#
#       Copyright (C) 2011-2014, the ilastik developers
#                                <team@ilastik.org>
#
# This program is free software; you can redistribute it and/or
# modify it under the terms of the Lesser GNU General Public License
# as published by the Free Software Foundation; either version 2.1
# of the License, or (at your option) any later version.
#
# This program is distributed in the hope that it will be useful,
# but WITHOUT ANY WARRANTY; without even the implied warranty of
# MERCHANTABILITY or FITNESS FOR A PARTICULAR PURPOSE. See the
# GNU Lesser General Public License for more details.
#
# See the files LICENSE.lgpl2 and LICENSE.lgpl3 for full text of the
# GNU Lesser General Public License version 2.1 and 3 respectively.
# This information is also available on the ilastik web site at:
#		   http://ilastik.org/license/
###############################################################################

import gc
import weakref

import numpy
import vigra
from lazyflow.graph import Graph
from lazyflow.roi import sliceToRoi, roiToSlice
from lazyflow.operators import OpArrayCache
from lazyflow.operators.opArrayCache import has_drtile
<<<<<<< HEAD
from lazyflow.operators.opCache import MemInfoNode
=======
from lazyflow.operators.arrayCacheMemoryMgr import ArrayCacheMemoryMgr
>>>>>>> 41f9fc0f

from lazyflow.utility.testing import OpArrayPiperWithAccessCount

class KeyMaker():
    def __getitem__(self, *args):
        return list(*args)
make_key = KeyMaker()
         
 
class TestOpArrayCache(object):
 
    def setUp(self):
        self.dataShape = (1,100,100,10,1)
        self.data = numpy.random.randint(255, size=self.dataShape)
        self.data = self.data.astype(numpy.uint8)
        self.data = self.data.view(vigra.VigraArray)
        self.data.axistags = vigra.defaultAxistags('txyzc')
 
        graph = Graph()
        opProvider = OpArrayPiperWithAccessCount(graph=graph)
        opProvider.Input.setValue(self.data)
        self.opProvider = opProvider
         
        opCache = OpArrayCache(graph=graph)
        opCache.Input.connect(opProvider.Output)
        opCache.blockShape.setValue( (10,10,10,10,10) )
        opCache.fixAtCurrent.setValue(False)
        self.opCache = opCache
 
    def testCacheAccess(self):
        opCache = self.opCache
        opProvider = self.opProvider        
         
        expectedAccessCount = 0
        assert opProvider.accessCount == expectedAccessCount
         
        # Block-aligned request
        slicing = make_key[0:1, 0:10, 10:20, 0:10, 0:1]
        data = opCache.Output( slicing ).wait()
        data = data.view(vigra.VigraArray)
        data.axistags = opCache.Output.meta.axistags
        expectedAccessCount += 1        
        assert (data == self.data[slicing]).all()
        assert opProvider.accessCount == expectedAccessCount
 
        # Same request should come from cache, so access count is unchanged
        data = opCache.Output( slicing ).wait()
        assert opProvider.accessCount == expectedAccessCount
                 
        # Not block-aligned request
        slicing = make_key[0:1, 5:15, 10:20, 0:10, 0:1]
        data = opCache.Output( slicing ).wait()
        data = data.view(vigra.VigraArray)
        data.axistags = opCache.Output.meta.axistags
        expectedAccessCount += 1
        assert (data == self.data[slicing]).all()
        assert opProvider.accessCount == expectedAccessCount
 
        # Same request should come from cache, so access count is unchanged
        data = opCache.Output( slicing ).wait()
        assert opProvider.accessCount == expectedAccessCount
 
    def testDirtySource(self):
        opCache = self.opCache
        opProvider = self.opProvider        
         
        expectedAccessCount = 0
        assert opProvider.accessCount == expectedAccessCount
 
        # Request
        slicing = make_key[:, 0:50, 15:45, 0:10, :]
        data = opCache.Output( slicing ).wait()
        data = data.view(vigra.VigraArray)
        data.axistags = opCache.Output.meta.axistags
        if has_drtile:
            expectedAccessCount += 1
        else:
            expectedAccessCount += 20            
        assert (data == self.data[slicing]).all()
        assert opProvider.accessCount == expectedAccessCount, \
            "Expected {} accesses, but provider was accessed {} times.".format(expectedAccessCount, opProvider.accessCount)
 
        # Track dirty notifications
        gotDirtyKeys = []
        def handleDirty(slot, roi):
            gotDirtyKeys.append( list(roiToSlice(roi.start, roi.stop)) )
        opCache.Output.notifyDirty(handleDirty)
         
        # Change some of the input data and mark it dirty
        dirtykey = make_key[0:1, 10:20, 20:30, 0:3, 0:1]
        self.data[dirtykey] = 0.12345
        opProvider.Input.setDirty(dirtykey)
         
        assert len(gotDirtyKeys) == 1
        assert gotDirtyKeys[0] == dirtykey
         
        # Same request, but should need to access the data again due to dirtiness
        slicing = make_key[:, 0:50, 15:45, 0:10, :]
        data = opCache.Output( slicing ).wait()
        data = data.view(vigra.VigraArray)
        data.axistags = opCache.Output.meta.axistags
        expectedAccessCount += 1
        assert (data == self.data[slicing]).all()
        assert opProvider.accessCount == expectedAccessCount
         
    def testFixAtCurrent(self):
        opCache = self.opCache
        opProvider = self.opProvider        
 
        opCache.fixAtCurrent.setValue(True)
 
        expectedAccessCount = 0
        assert opProvider.accessCount == expectedAccessCount
        # Request (no access to provider because fixAtCurrent)
        slicing = make_key[:, 0:50, 15:45, 0:1, :]
        data = opCache.Output( slicing ).wait()
        assert opProvider.accessCount == expectedAccessCount
 
        # We haven't accessed this data yet,
        # but fixAtCurrent is True so the cache gives us zeros
        assert (data == 0).all()
 
 
        opCache.fixAtCurrent.setValue(False)
 
        # Request again.  Data should match this time.
        data = opCache.Output( slicing ).wait()
        data = data.view(vigra.VigraArray)
        data.axistags = opCache.Output.meta.axistags
        assert (data == self.data[slicing]).all()
        if has_drtile:
            expectedAccessCount += 1
        else:
            expectedAccessCount += 20            
        assert (data == self.data[slicing]).all()
        assert opProvider.accessCount == expectedAccessCount, \
            "Expected {} accesses, but provider was accessed {} times.".format(expectedAccessCount, opProvider.accessCount)
 
        # Freeze it again
        opCache.fixAtCurrent.setValue(True)
 
        # Track dirty notifications
        gotDirtyKeys = []
        def handleDirty(slot, roi):
            gotDirtyKeys.append( list(roiToSlice(roi.start, roi.stop)) )
        opCache.Output.notifyDirty(handleDirty)
         
        # Change some of the input data and mark it dirty
        dirtykey = make_key[0:1, 15:25, 20:30, 0:3, 0:1]
        self.data[dirtykey] = 0.12345
        opProvider.Input.setDirty(dirtykey)
 
        # Dirtiness not propagated due to fixAtCurrent
        assert len(gotDirtyKeys) == 0
         
        # Same request.  Data should still match the previous data (not yet refreshed)
        data2 = opCache.Output( slicing ).wait()
        data2 = data2.view(vigra.VigraArray)
        data2.axistags = opCache.Output.meta.axistags
        assert opProvider.accessCount == expectedAccessCount
        assert (data2 == data).all()
 
        # Unfreeze.  Previous dirty notifications should now be seen.
        opCache.fixAtCurrent.setValue(False)
        assert len(gotDirtyKeys) == 1
 
        # The dirty notification we got will not exactly match the dirty data (it will be block-aligned),
        # but it should be a superset of the real dirty data
        expectedroi = sliceToRoi(dirtykey, opProvider.Output.meta.shape)
        receivedroi = sliceToRoi(gotDirtyKeys[0], opProvider.Output.meta.shape)
        assert (receivedroi[0] <= expectedroi[0]).all()
        assert (receivedroi[1] >= expectedroi[1]).all()
         
        # Same request.  Data should be updated now that we're unfrozen.
        data = opCache.Output( slicing ).wait()
        data = data.view(vigra.VigraArray)
        data.axistags = opCache.Output.meta.axistags
        assert (data == self.data[slicing]).all()
        if has_drtile:
            expectedAccessCount += 1
        else:
            expectedAccessCount += 2            
        assert opProvider.accessCount == expectedAccessCount, \
            "Expected {} accesses, but provider was accessed {} times.".format(expectedAccessCount, opProvider.accessCount)
 
        #### Repeat plain dirty test to ensure fixAtCurrent didn't mess up the block states.
 
        gotDirtyKeys = []
 
        # Change some of the input data and mark it dirty
        dirtykey = make_key[0:1, 10:20, 20:30, 0:3, 0:1]
        self.data[dirtykey] = 0.54321
        opProvider.Input.setDirty(dirtykey)
 
        assert len(gotDirtyKeys) == 1
        assert gotDirtyKeys[0] == dirtykey
         
        # Should need access again.
        slicing = make_key[:, 0:50, 15:45, 0:10, :]
        data = opCache.Output( slicing ).wait()
        data = data.view(vigra.VigraArray)
        data.axistags = opCache.Output.meta.axistags
        expectedAccessCount += 1
        assert (data == self.data[slicing]).all()
        assert opProvider.accessCount == expectedAccessCount
 
    def testUncachedBehaviour(self):
        opCache = self.opCache
        opProvider = self.opProvider        
 
        opCache.fixAtCurrent.setValue(True)
         
        # Track dirty notifications
        gotDirtyKeys = []
        def handleDirty(slot, roi):
            gotDirtyKeys.append( list(roiToSlice(roi.start, roi.stop)) )
        opCache.Output.notifyDirty(handleDirty)
         
        dirtykey = make_key[0:1, 15:25, 20:30, 0:3, 0:1]
        self.data[dirtykey] = 0.12345
        opProvider.Input.setDirty(dirtykey)
 
        # Dirtiness not propagated due to fixAtCurrent
        assert len(gotDirtyKeys) == 0
 
        # Unfreeze
        opCache.fixAtCurrent.setValue(False)
 
        # Output should be dirty from previous change
        assert len(gotDirtyKeys) == 1, \
            "Expected 1 dirty notification, got {}".format( len(gotDirtyKeys) )

    def testCleanBlocksSlot(self):
        self.testCacheAccess()
        opCache = self.opCache
        clean_block_rois = opCache.CleanBlocks.value
        assert [[0, 0, 10, 0, 0], [1, 10, 20, 10, 1]] in clean_block_rois
        assert [[0, 10, 10, 0, 0], [1, 20, 20, 10, 1]] in clean_block_rois

    def testCleanup(self):
<<<<<<< HEAD
        op = OpArrayCache(graph=self.opProvider.graph)
        op.Input.connect(self.opProvider.Output)
        x = op.Output[...].wait()
        op.Input.disconnect()
        r = weakref.ref(op)
        del op
        gc.collect()
        assert r() is None, "OpArrayCache was not cleaned up correctly"

    def testReportGeneration(self):
        r = MemInfoNode()
        cache = self.opCache

        # nothing cached yet
        cache.generateReport(r)
        numpy.testing.assert_equal(r.usedMemory, 0)

        # cache everything now
        out = cache.Output[...].wait()
        cache.generateReport(r)
        numpy.testing.assert_equal(r.usedMemory, self.data.nbytes)

        # set stuff dirty
        cache.Input.setDirty(slice(None))
        cache.generateReport(r)
        numpy.testing.assert_equal(r.fractionOfUsedMemoryDirty, 1.0)

        vol = numpy.random.randint(255, size=(31, 13, 23)).astype(numpy.uint8)
        vol = vigra.taggedView(vol, axistags='xyz')
        self.opProvider.Input.setValue(vol)
        cache.blockShape.setValue((5, 5, 5))

        out2 = cache.Output[...].wait()
        cache.generateReport(r)
        numpy.testing.assert_equal(r.usedMemory, vol.nbytes)

        # set stuff dirty
        cache.Input.setDirty(slice(None))
        cache.generateReport(r)
        numpy.testing.assert_equal(r.fractionOfUsedMemoryDirty, 1.0)


=======
        try:
            ArrayCacheMemoryMgr.instance.pause()
            op = OpArrayCache(graph=self.opProvider.graph)
            op.Input.connect(self.opProvider.Output)
            x = op.Output[...].wait()
            op.Input.disconnect()
            op.cleanUp()

            r = weakref.ref(op)
            del op
            gc.collect()
            assert r() is None, "OpArrayCache was not cleaned up correctly"
        finally:
            ArrayCacheMemoryMgr.instance.unpause()
                    
         
 
>>>>>>> 41f9fc0f
class TestOpArrayCacheWithObjectDtype(object):
    """
    This test is here to convince me that the OpArrayCache can be used with objects as the dtype.
    (Check whether or not the implementation relies on any operations that are not supported for arrays of dtype=object)
    """
    def test(self):
        class SpecialNumber(object):
            def __init__(self, x):
                self.n = x
         
        data = numpy.ndarray(shape=(2,3), dtype=object)
        data = data.view(vigra.VigraArray)
        data.axistags = vigra.defaultAxistags('tc')
        for i in range(2):
            for j in range(3):
                data[i,j] = SpecialNumber(i*j)
 
        graph = Graph()
        op = OpArrayCache(graph=graph)
        op.Input.setValue(data)
        op.blockShape.setValue( (1,3) )
        assert op.Output.meta.shape == (2,3)
        outputData = op.Output[:].wait()
         
        # Can't use (outputData == data).all() here because vigra doesn't do the right thing if dtype is object.
        for x,y in zip(outputData.flat, data.flat):
            assert x == y
        
class TestOpArrayCache_setInSlot(object):
    
    def test(self):
        """
        Test use-case from https://github.com/ilastik/lazyflow/issues/111
        """
        data = numpy.zeros((20,20))
        data = vigra.taggedView(data, 'xy')
        op = OpArrayCache(graph=Graph())
        op.Input.setValue(data)

        assert (op.Output[0:20,0:20].wait() == 0).all()
        
        # Should not crash...
        op.Input[0:20,0:20] = numpy.ones((20,20))

        assert (op.Output[0:20,0:20].wait() == 1).all()

class TestOpArrayCache_masked(object):

    def setUp(self):
        self.dataShape = (1,100,100,10,1)
        self.data = (numpy.random.random(self.dataShape) * 100).astype(int)
        self.data = numpy.ma.masked_array(
            self.data,
            mask=numpy.ma.getmaskarray(self.data),
            fill_value=numpy.iinfo(int).max,
            shrink=False
        )
        self.data[:, 0] = numpy.ma.masked

        graph = Graph()
        opProvider = OpArrayPiperWithAccessCount(graph=graph)
        opProvider.Input.meta.axistags = vigra.defaultAxistags('txyzc')
        opProvider.Input.meta.has_mask = True
        opProvider.Input.setValue(self.data)
        self.opProvider = opProvider

        opCache = OpArrayCache(graph=graph)
        opCache.Input.connect(opProvider.Output)
        opCache.blockShape.setValue( (10,10,10,10,10) )
        opCache.fixAtCurrent.setValue(False)
        self.opCache = opCache

    def testCacheAccess(self):
        opCache = self.opCache
        opProvider = self.opProvider

        expectedAccessCount = 0
        assert opProvider.accessCount == expectedAccessCount

        # Block-aligned request
        slicing = make_key[0:1, 0:10, 10:20, 0:10, 0:1]
        data = opCache.Output( slicing ).wait()
        data.axistags = opCache.Output.meta.axistags
        expectedAccessCount += 1
        assert (data == self.data[slicing]).all()
        assert (data.mask == self.data.mask[slicing]).all()
        assert (data.fill_value == self.data.fill_value).all()
        assert opProvider.accessCount == expectedAccessCount

        # Same request should come from cache, so access count is unchanged
        data = opCache.Output( slicing ).wait()
        assert opProvider.accessCount == expectedAccessCount

        # Not block-aligned request
        slicing = make_key[0:1, 5:15, 10:20, 0:10, 0:1]
        data = opCache.Output( slicing ).wait()
        data.axistags = opCache.Output.meta.axistags
        expectedAccessCount += 1
        assert (data == self.data[slicing]).all()
        assert (data.mask == self.data.mask[slicing]).all()
        assert (data.fill_value == self.data.fill_value).all()
        assert opProvider.accessCount == expectedAccessCount

        # Same request should come from cache, so access count is unchanged
        data = opCache.Output( slicing ).wait()
        assert opProvider.accessCount == expectedAccessCount

    def testDirtySource(self):
        opCache = self.opCache
        opProvider = self.opProvider

        expectedAccessCount = 0
        assert opProvider.accessCount == expectedAccessCount

        # Request
        slicing = make_key[:, 0:50, 15:45, 0:10, :]
        data = opCache.Output( slicing ).wait()
        data.axistags = opCache.Output.meta.axistags
        if has_drtile:
            expectedAccessCount += 1
        else:
            expectedAccessCount += 20
        assert (data == self.data[slicing]).all()
        assert (data.mask == self.data.mask[slicing]).all()
        assert (data.fill_value == self.data.fill_value).all()
        assert opProvider.accessCount == expectedAccessCount, \
            "Expected {} accesses, but provider was accessed {} times.".format(expectedAccessCount, opProvider.accessCount)

        # Track dirty notifications
        gotDirtyKeys = []
        def handleDirty(slot, roi):
            gotDirtyKeys.append( list(roiToSlice(roi.start, roi.stop)) )
        opCache.Output.notifyDirty(handleDirty)

        # Change some of the input data and mark it dirty
        dirtykey = make_key[0:1, 10:20, 20:30, 0:3, 0:1]
        self.data[dirtykey] = 0.12345
        opProvider.Input.setDirty(dirtykey)

        assert len(gotDirtyKeys) == 1
        assert gotDirtyKeys[0] == dirtykey

        # Same request, but should need to access the data again due to dirtiness
        slicing = make_key[:, 0:50, 15:45, 0:10, :]
        data = opCache.Output( slicing ).wait()
        data.axistags = opCache.Output.meta.axistags
        expectedAccessCount += 1
        assert (data == self.data[slicing]).all()
        assert (data.mask == self.data.mask[slicing]).all()
        assert (data.fill_value == self.data.fill_value).all()
        assert opProvider.accessCount == expectedAccessCount

    def testFixAtCurrent(self):
        opCache = self.opCache
        opProvider = self.opProvider

        opCache.fixAtCurrent.setValue(True)

        expectedAccessCount = 0
        assert opProvider.accessCount == expectedAccessCount
        # Request (no access to provider because fixAtCurrent)
        slicing = make_key[:, 0:50, 15:45, 0:1, :]
        data = opCache.Output( slicing ).wait()
        assert opProvider.accessCount == expectedAccessCount

        # We haven't accessed this data yet,
        # but fixAtCurrent is True so the cache gives us zeros
        assert (data == 0).all()
        assert (data.mask == False).all()
        assert (data.fill_value == 0).all()

        opCache.fixAtCurrent.setValue(False)

        # Request again.  Data should match this time.
        data = opCache.Output( slicing ).wait()
        data.axistags = opCache.Output.meta.axistags
        assert (data == self.data[slicing]).all()
        assert (data.mask == self.data.mask[slicing]).all()
        assert (data.fill_value == self.data.fill_value).all()
        if has_drtile:
            expectedAccessCount += 1
        else:
            expectedAccessCount += 20
        assert (data == self.data[slicing]).all()
        assert (data.mask == self.data.mask[slicing]).all()
        assert (data.fill_value == self.data.fill_value).all()
        assert opProvider.accessCount == expectedAccessCount, \
            "Expected {} accesses, but provider was accessed {} times.".format(expectedAccessCount, opProvider.accessCount)

        # Freeze it again
        opCache.fixAtCurrent.setValue(True)

        # Track dirty notifications
        gotDirtyKeys = []
        def handleDirty(slot, roi):
            gotDirtyKeys.append( list(roiToSlice(roi.start, roi.stop)) )
        opCache.Output.notifyDirty(handleDirty)

        # Change some of the input data and mark it dirty
        dirtykey = make_key[0:1, 15:25, 20:30, 0:3, 0:1]
        self.data[dirtykey] = 0.12345
        opProvider.Input.setDirty(dirtykey)

        # Dirtiness not propagated due to fixAtCurrent
        assert len(gotDirtyKeys) == 0

        # Same request.  Data should still match the previous data (not yet refreshed)
        data2 = opCache.Output( slicing ).wait()
        data2.axistags = opCache.Output.meta.axistags
        assert opProvider.accessCount == expectedAccessCount

        assert (data2 == data).all()
        assert (data2.mask == data.mask).all()
        assert (data2.fill_value == data.fill_value).all()

        # Unfreeze.  Previous dirty notifications should now be seen.
        opCache.fixAtCurrent.setValue(False)
        assert len(gotDirtyKeys) == 1

        # The dirty notification we got will not exactly match the dirty data (it will be block-aligned),
        # but it should be a superset of the real dirty data
        expectedroi = sliceToRoi(dirtykey, opProvider.Output.meta.shape)
        receivedroi = sliceToRoi(gotDirtyKeys[0], opProvider.Output.meta.shape)
        assert (receivedroi[0] <= expectedroi[0]).all()
        assert (receivedroi[1] >= expectedroi[1]).all()

        # Same request.  Data should be updated now that we're unfrozen.
        data = opCache.Output( slicing ).wait()
        data.axistags = opCache.Output.meta.axistags
        assert (data == self.data[slicing]).all()
        assert (data.mask == self.data.mask[slicing]).all()
        assert (data.fill_value == self.data.fill_value).all()
        if has_drtile:
            expectedAccessCount += 1
        else:
            expectedAccessCount += 2
        assert opProvider.accessCount == expectedAccessCount, \
            "Expected {} accesses, but provider was accessed {} times.".format(expectedAccessCount, opProvider.accessCount)

        #### Repeat plain dirty test to ensure fixAtCurrent didn't mess up the block states.

        gotDirtyKeys = []

        # Change some of the input data and mark it dirty
        dirtykey = make_key[0:1, 10:20, 20:30, 0:3, 0:1]
        self.data[dirtykey] = 0.54321
        opProvider.Input.setDirty(dirtykey)

        assert len(gotDirtyKeys) == 1
        assert gotDirtyKeys[0] == dirtykey

        # Should need access again.
        slicing = make_key[:, 0:50, 15:45, 0:10, :]
        data = opCache.Output( slicing ).wait()
        data.axistags = opCache.Output.meta.axistags
        expectedAccessCount += 1
        assert (data == self.data[slicing]).all()
        assert (data.mask == self.data.mask[slicing]).all()
        assert (data.fill_value == self.data.fill_value).all()
        assert opProvider.accessCount == expectedAccessCount

    def testUncachedBehaviour(self):
        opCache = self.opCache
        opProvider = self.opProvider

        opCache.fixAtCurrent.setValue(True)

        # Track dirty notifications
        gotDirtyKeys = []
        def handleDirty(slot, roi):
            gotDirtyKeys.append( list(roiToSlice(roi.start, roi.stop)) )
        opCache.Output.notifyDirty(handleDirty)

        dirtykey = make_key[0:1, 15:25, 20:30, 0:3, 0:1]
        self.data[dirtykey] = 0.12345
        opProvider.Input.setDirty(dirtykey)

        # Dirtiness not propagated due to fixAtCurrent
        assert len(gotDirtyKeys) == 0

        # Unfreeze
        opCache.fixAtCurrent.setValue(False)

        # Output should be dirty from previous change
        assert len(gotDirtyKeys) == 1, \
            "Expected 1 dirty notification, got {}".format( len(gotDirtyKeys) )

    def testCleanBlocksSlot(self):
        self.testCacheAccess()
        opCache = self.opCache
        clean_block_rois = opCache.CleanBlocks.value
        assert [[0, 0, 10, 0, 0], [1, 10, 20, 10, 1]] in clean_block_rois
        assert [[0, 10, 10, 0, 0], [1, 20, 20, 10, 1]] in clean_block_rois

class TestOpArrayCacheWithObjectDtype_masked(object):
    """
    This test is here to convince me that the OpArrayCache can be used with objects as the dtype.
    (Check whether or not the implementation relies on any operations that are not supported for arrays of dtype=object)
    """
    def test(self):
        class SpecialNumber(object):
            def __init__(self, x):
                self.n = x

        data = numpy.ndarray(shape=(2,3), dtype=object)
        data = numpy.ma.masked_array(data, mask=numpy.ma.getmaskarray(data), fill_value=None, shrink=False)
        for i in range(2):
            for j in range(3):
                data[i,j] = SpecialNumber(i*j)
        data[1,1] = numpy.ma.masked

        graph = Graph()
        op = OpArrayCache(graph=graph)
        op.Input.meta.axistags = vigra.defaultAxistags('tc')
        op.Input.meta.has_mask = True
        op.Input.setValue(data)
        op.blockShape.setValue( (1,3) )
        assert op.Output.meta.shape == (2,3)
        assert op.Output.meta.has_mask == True
        outputData = op.Output[...].wait()
        outputData2 = numpy.ma.masked_array(data, mask=numpy.ma.getmaskarray(data), fill_value=None, shrink=False)
        op.Output[...].writeInto(outputData2).wait()

        assert (outputData == data).all()
        assert (outputData.mask == data.mask).all()
        assert (outputData.fill_value == data.fill_value)

class TestOpArrayCache_setInSlot_masked(object):

    def test(self):
        """
        Test use-case from https://github.com/ilastik/lazyflow/issues/111
        """
        data = numpy.zeros((20,20))
        data = numpy.ma.masked_array(data,
                                     mask=numpy.ma.getmaskarray(data),
                                     fill_value=numpy.nan,
                                     shrink=False
        )
        data[...] = numpy.ma.masked
        op = OpArrayCache(graph=Graph())
        op.Input.meta.axistags = vigra.defaultAxistags('xy')
        op.Input.meta.has_mask = True
        op.Input.setValue(data)

        result_before = op.Output[0:20,0:20].wait()

        assert result_before.astype(bool).filled(True).all()
        assert (result_before.mask == True).all()
        assert numpy.isnan(result_before.fill_value)


        # Should not crash...
        new_data = numpy.ones((20,20))
        new_data = numpy.ma.masked_array(
            new_data, mask=numpy.ma.getmaskarray(new_data),
            fill_value=0,
            shrink=False
        )
        op.Input[0:20,0:20] = new_data

        result_after = op.Output[0:20,0:20].wait()

        assert (result_after == 1).all()
        assert (result_after.mask == False).all()
        assert (result_after.fill_value == 0).all()

if __name__ == "__main__":
    import sys
    import nose
    sys.argv.append("--nocapture")    # Don't steal stdout.  Show it on the console as usual.
    sys.argv.append("--nologcapture") # Don't set the logging level to DEBUG.  Leave it alone.
    ret = nose.run(defaultTest=__file__)
    if not ret: sys.exit(1)<|MERGE_RESOLUTION|>--- conflicted
+++ resolved
@@ -29,11 +29,7 @@
 from lazyflow.roi import sliceToRoi, roiToSlice
 from lazyflow.operators import OpArrayCache
 from lazyflow.operators.opArrayCache import has_drtile
-<<<<<<< HEAD
 from lazyflow.operators.opCache import MemInfoNode
-=======
-from lazyflow.operators.arrayCacheMemoryMgr import ArrayCacheMemoryMgr
->>>>>>> 41f9fc0f
 
 from lazyflow.utility.testing import OpArrayPiperWithAccessCount
 
@@ -274,7 +270,6 @@
         assert [[0, 10, 10, 0, 0], [1, 20, 20, 10, 1]] in clean_block_rois
 
     def testCleanup(self):
-<<<<<<< HEAD
         op = OpArrayCache(graph=self.opProvider.graph)
         op.Input.connect(self.opProvider.Output)
         x = op.Output[...].wait()
@@ -317,25 +312,6 @@
         numpy.testing.assert_equal(r.fractionOfUsedMemoryDirty, 1.0)
 
 
-=======
-        try:
-            ArrayCacheMemoryMgr.instance.pause()
-            op = OpArrayCache(graph=self.opProvider.graph)
-            op.Input.connect(self.opProvider.Output)
-            x = op.Output[...].wait()
-            op.Input.disconnect()
-            op.cleanUp()
-
-            r = weakref.ref(op)
-            del op
-            gc.collect()
-            assert r() is None, "OpArrayCache was not cleaned up correctly"
-        finally:
-            ArrayCacheMemoryMgr.instance.unpause()
-                    
-         
- 
->>>>>>> 41f9fc0f
 class TestOpArrayCacheWithObjectDtype(object):
     """
     This test is here to convince me that the OpArrayCache can be used with objects as the dtype.
