###############################################################################
#   lazyflow: data flow based lazy parallel computation framework
#
#       Copyright (C) 2011-2014, the ilastik developers
#                                <team@ilastik.org>
#
# This program is free software; you can redistribute it and/or
# modify it under the terms of the Lesser GNU General Public License
# as published by the Free Software Foundation; either version 2.1
# of the License, or (at your option) any later version.
#
# This program is distributed in the hope that it will be useful,
# but WITHOUT ANY WARRANTY; without even the implied warranty of
# MERCHANTABILITY or FITNESS FOR A PARTICULAR PURPOSE. See the
# GNU Lesser General Public License for more details.
#
<<<<<<< HEAD
# See the files LICENSE.lgpl2 and LICENSE.lgpl3 for full text of the
# GNU Lesser General Public License version 2.1 and 3 respectively.
# This information is also available on the ilastik web site at:
#		   http://ilastik.org/license/
###############################################################################
=======
# You should have received a copy of the GNU General Public License
# along with this program; if not, write to the Free Software Foundation,
# Inc., 51 Franklin Street, Fifth Floor, Boston, MA 02110-1301, USA.
#
# Copyright 2011-2014, the ilastik developers

from lazyflow.operators.opArrayPiper import OpArrayPiper
>>>>>>> 7e664dfe
from lazyflow.operators.ioOperators import OpH5WriterBigDataset
import numpy
import vigra
import h5py
import os
import sys
import lazyflow.graph

import logging
#logger = logging.getLogger(__file__)
#logger.addHandler(logging.StreamHandler(sys.stdout))
#logger.setLevel(logging.DEBUG)

logger = logging.getLogger("tests.testOpH5WriterBigDataset")
cacheLogger = logging.getLogger("lazyflow.operators.ioOperators.ioOperators.OpH5WriterBigDataset")
requesterLogger = logging.getLogger( "lazyflow.utility.bigRequestStreamer" )

class TestOpH5WriterBigDataset(object):
 
    def setUp(self):
        self.graph = lazyflow.graph.Graph()
        self.testDataFileName = 'bigH5TestData.h5'
        self.datasetInternalPath = 'volume/data'
 
        # Generate some test data
        self.dataShape = (1, 10, 128, 128, 1)
        self.testData = vigra.VigraArray( self.dataShape, axistags=vigra.defaultAxistags('txyzc'), order='C' )
        self.testData[...] = numpy.indices(self.dataShape).sum(0)
 
    def tearDown(self):
        # Clean up: Delete the test file.
        try:
            os.remove(self.testDataFileName)
        except:
            pass
 
    def test_Writer(self):
        # Create the h5 file
        hdf5File = h5py.File(self.testDataFileName)
         
        opPiper = OpArrayPiper(graph=self.graph)
        opPiper.Input.setValue( self.testData )
         
        opWriter = OpH5WriterBigDataset(graph=self.graph)
        opWriter.hdf5File.setValue( hdf5File )
        opWriter.hdf5Path.setValue( self.datasetInternalPath )
        opWriter.Image.connect( opPiper.Output )
 
        # Force the operator to execute by asking for the output (a bool)
        success = opWriter.WriteImage.value
        assert success
 
        hdf5File.close()
 
        # Check the file.
        f = h5py.File(self.testDataFileName, 'r')
        dataset = f[self.datasetInternalPath]
        assert dataset.shape == self.dataShape
        assert numpy.all( dataset[...] == self.testData.view(numpy.ndarray)[...] )
        f.close()
 
class TestOpH5WriterBigDataset_2(object):
 
    def setUp(self):
        self.graph = lazyflow.graph.Graph()
        self.testDataFileName = 'bigH5TestData.h5'
        self.datasetInternalPath = 'volume/data'
 
        # Generate some test data
        self.dataShape = (1, 10, 128, 128, 1)
        self.testData = vigra.VigraArray( self.dataShape, axistags=vigra.defaultAxistags('txyzc') ) # default vigra order this time...
        self.testData[...] = numpy.indices(self.dataShape).sum(0)
 
    def tearDown(self):
        # Clean up: Delete the test file.
        try:
            os.remove(self.testDataFileName)
        except:
            pass
 
    def test_Writer(self):
         
        # Create the h5 file
        hdf5File = h5py.File(self.testDataFileName)
 
        opPiper = OpArrayPiper(graph=self.graph)
        opPiper.Input.setValue( self.testData )        
         
        opWriter = OpH5WriterBigDataset(graph=self.graph)
         
        # This checks that you can give a preexisting group as the file
        g = hdf5File.create_group('volume')
        opWriter.hdf5File.setValue( g )
        opWriter.hdf5Path.setValue( "data" )
        opWriter.Image.connect( opPiper.Output )
 
        # Force the operator to execute by asking for the output (a bool)
        success = opWriter.WriteImage.value
        assert success
 
        hdf5File.close()
 
        # Check the file.
        f = h5py.File(self.testDataFileName, 'r')
        dataset = f[self.datasetInternalPath]
        assert dataset.shape == self.dataShape
        assert numpy.all( dataset[...] == self.testData.view(numpy.ndarray)[...] )
        f.close()

class TestOpH5WriterBigDataset_3(object):

    def setUp(self):
        self.graph = lazyflow.graph.Graph()
        self.testDataFileName = 'bigH5TestData.h5'
        self.datasetInternalPath = 'volume/data'

        # Generate some test data
        self.dataShape = (1, 10, 128, 128, 1)
        self.testData = vigra.VigraArray( self.dataShape, axistags=vigra.defaultAxistags('txyzc') ) # default vigra order this time...
        self.testData[...] = numpy.indices(self.dataShape).sum(0)

    def tearDown(self):
        # Clean up: Delete the test file.
        try:
            os.remove(self.testDataFileName)
        except:
            pass

    def test_Writer(self):
        # Create the h5 file
        hdf5File = h5py.File(self.testDataFileName)

        opPiper = OpArrayPiper(graph=self.graph)
        opPiper.Input.setValue( self.testData )

        # Force extra metadata onto the output
        opPiper.Output.meta.ideal_blockshape = ( 1, 1, 0, 0, 1 )
        # Pretend the RAM usage will be really high to force lots of tiny blocks
        opPiper.Output.meta.ram_usage_per_requested_pixel = 1000000.0
        
        opWriter = OpH5WriterBigDataset(graph=self.graph)
        
        # This checks that you can give a preexisting group as the file
        g = hdf5File.create_group('volume')
        opWriter.hdf5File.setValue( g )
        opWriter.hdf5Path.setValue( "data" )
        opWriter.Image.connect( opPiper.Output )

        # Force the operator to execute by asking for the output (a bool)
        success = opWriter.WriteImage.value
        assert success

        hdf5File.close()

        # Check the file.
        f = h5py.File(self.testDataFileName, 'r')
        dataset = f[self.datasetInternalPath]
        assert dataset.shape == self.dataShape
        assert numpy.all( dataset[...] == self.testData.view(numpy.ndarray)[...] )
        f.close()

if __name__ == "__main__":
    # Set up logging for debug
    logHandler = logging.StreamHandler( sys.stdout )
    logger.addHandler( logHandler )
    cacheLogger.addHandler( logHandler )
    requesterLogger.addHandler( logHandler )

    logger.setLevel( logging.DEBUG )
    cacheLogger.setLevel( logging.DEBUG )
    requesterLogger.setLevel( logging.INFO )

    import sys
    import nose
    sys.argv.append("--nocapture")    # Don't steal stdout.  Show it on the console as usual.
    sys.argv.append("--nologcapture") # Don't set the logging level to DEBUG.  Leave it alone.
    nose.run(defaultTest=__file__)<|MERGE_RESOLUTION|>--- conflicted
+++ resolved
@@ -14,21 +14,12 @@
 # MERCHANTABILITY or FITNESS FOR A PARTICULAR PURPOSE. See the
 # GNU Lesser General Public License for more details.
 #
-<<<<<<< HEAD
 # See the files LICENSE.lgpl2 and LICENSE.lgpl3 for full text of the
 # GNU Lesser General Public License version 2.1 and 3 respectively.
 # This information is also available on the ilastik web site at:
 #		   http://ilastik.org/license/
 ###############################################################################
-=======
-# You should have received a copy of the GNU General Public License
-# along with this program; if not, write to the Free Software Foundation,
-# Inc., 51 Franklin Street, Fifth Floor, Boston, MA 02110-1301, USA.
-#
-# Copyright 2011-2014, the ilastik developers
-
 from lazyflow.operators.opArrayPiper import OpArrayPiper
->>>>>>> 7e664dfe
 from lazyflow.operators.ioOperators import OpH5WriterBigDataset
 import numpy
 import vigra
