--- conflicted
+++ resolved
@@ -24,19 +24,11 @@
     - restore_cache:
         keys:
         # This branch if available
-<<<<<<< HEAD
-        - v1.4.0-dep-{{ .Branch }}-
-        # Default branch if not
-        - v1.4.0-dep-master-
-        # Any branch if there are none on the default branch - this should be unnecessary if you have your default branch configured correctly
-        - v1.4.0-dep-
-=======
         - v1.4.1-dep-{{ .Branch }}-
         # Default branch if not
         - v1.4.1-dep-master-
         # Any branch if there are none on the default branch - this should be unnecessary if you have your default branch configured correctly
         - v1.4.1-dep-
->>>>>>> 7217991d
     - run: >
         if [[ ! -d ${CONDA_ROOT} ]]; then
             echo "Installing Miniconda...";
@@ -67,11 +59,7 @@
         -c ilastik-forge conda-forge defaults
     # Save dependency cache
     - save_cache:
-<<<<<<< HEAD
-        key: v1.4.0-dep-{{ .Branch }}-{{ epoch }}
-=======
         key: v1.4.1-dep-{{ .Branch }}-{{ epoch }}
->>>>>>> 7217991d
         paths:
         - /home/ubuntu/miniconda
     # Test
