#make the program quit on Ctrl+C
import signal
signal.signal(signal.SIGINT, signal.SIG_DFL)

import os, sys

import numpy as np
from PyQt4.QtCore import QObject, QRectF, QTime, Qt, pyqtSignal
from PyQt4.QtGui import QColor, QApplication, QSplitter, QPushButton, \
                        QVBoxLayout, QWidget, QHBoxLayout, QMainWindow

from lazyflow.graph import Graph, Operator, InputSlot, OutputSlot
from lazyflow import operators
from volumeeditor.pixelpipeline.datasources import LazyflowSource, ConstantSource
from volumeeditor.pixelpipeline._testing import OpDataProvider
from volumeeditor._testing.from_lazyflow import OpDataProvider5D, OpDelay
from volumeeditor.layer import GrayscaleLayer, RGBALayer, ColortableLayer
from volumeeditor.layerwidget.layerwidget import LayerWidget
from volumeeditor.layerstack import LayerStackModel
from volumeeditor.volumeEditor import VolumeEditor
from volumeeditor.volumeEditorWidget import VolumeEditorWidget
from volumeeditor.pixelpipeline.datasources import ArraySource, LazyflowSinkSource

from labelListView import LabelListView, Label
from labelListModel import LabelListModel

from PyQt4 import QtCore, QtGui, uic

from featureDlg import *

import  numpy


class Main(QMainWindow):
<<<<<<< HEAD
     def __init__(self, useGL, argv):
         QMainWindow.__init__(self)
         self.initUic()
         
     def initUic(self):
         
        self.g=g=Graph(softMaxMem = 15000*1024**2) 
         
        #get the absolute path of the 'ilastik' module
        uic.loadUi("designerElements/MainWindow.ui", self) 
        
        self.layerstack = LayerStackModel()
        
        fn = os.path.split(os.path.abspath(__file__))[0] +"/5d.npy"
        raw = np.load(fn)
        
        
        
        tint = np.zeros(shape=raw.shape, dtype=np.uint8)
        tint[:] = 255
        tintsrc = ArraySource(tint)
        
        #new shit
        from lazyflow import operators
        opLabels = operators.OpSparseLabelArray(g)                                
        opLabels.inputs["shape"].setValue(raw.shape[:-1] + (1,))
        opLabels.inputs["eraser"].setValue(100)                
        opLabels.inputs["Input"][0,0,0,0,0] = 1                    
        opLabels.inputs["Input"][0,0,0,1,0] = 2                    
        
        labelsrc = LazyflowSinkSource(opLabels, opLabels.outputs["Output"], opLabels.inputs["Input"])
        
        
        
        opImage  = operators.OpArrayPiper(g)
        opImage.inputs["Input"].setValue(raw[:,:,:,:,0:1]/20)
        opImage2  = operators.OpArrayPiper(g)
        opImage2.inputs["Input"].setValue(raw[:,:,:,:,1:2]/10)
        
        nucleisrc = LazyflowSource(opImage.outputs["Output"])
        membranesrc = LazyflowSource(opImage2.outputs["Output"])
        
        
        layer1 = RGBALayer( green = membranesrc, red = nucleisrc )
        layer1.name = "Membranes/Nuclei"
        
        
        self.layerstack.append(layer1)
        
        
        
        
        opImageList = operators.Op5ToMulti(g)    
        opImageList.inputs["Input0"].connect(opImage.outputs["Output"])
        opImageList.inputs["Input1"].connect(opImage2.outputs["Output"])
        
        
        
        
       
        
        
        
        OpG = operators.OpPixelFeatures(g)
        OpG.inputs["Input"].setValue(raw[:,:,:,:,0:1]/20)
        #OpG.inputs["Input"].setValue(numpy.random.rand(60,60,60,10,10).astype(numpy.float32))
        OpG.inputs["Matrix"].setValue([[1,0,0,0],[1,0,0,0],[1,0,0,0],[1,0,0,0]])
        OpG.inputs["Scales"].setValue([1,.20,0.30,0.40])
        self.OpG=OpG
        
        for i in range(10):
            print "!HAPPY" 
        print self.OpG.outputs["Output"].shape
        
        
        
        #print OpG.outputs["Output"][:].allocate().wait()
        
        
        opFeatureList = operators.Op5ToMulti(g)    
        opFeatureList.inputs["Input0"].connect(OpG.outputs["Output"])
        
        #print OpG.outputs["Output"][:].allocate().wait()
        #sys.exit()
        ################## Training
        
        opMultiL = operators.Op5ToMulti(g)    
        opMultiL.inputs["Input0"].connect(opLabels.outputs["Output"])
        
        
        """"               
        stacker=operators.OpMultiArrayStacker(g)
        #                
        #                opMulti = operators.Op20ToMulti(g)    
        #                opMulti.inputs["Input00"].connect(opG.outputs["Output"])
        stacker.inputs["Images"].connect(opFeatureList.outputs["Outputs"])
        stacker.inputs["AxisFlag"].setValue('c')
        stacker.inputs["AxisIndex"].setValue(4)
        """
        
        opFeatureCache = operators.OpArrayCache(g)
        opFeatureCache.inputs["blockShape"].setValue((1,5,5,5,1))
        opFeatureCache.inputs["Input"].connect(opFeatureList.outputs["Outputs"])   
        
        
        
        opTrain = operators.OpTrainRandomForest(g)
        opTrain.inputs['Labels'].connect(opMultiL.outputs["Outputs"])
        #opTrain.inputs['Images'].connect(opFeatureCache.outputs["Output"])
        opTrain.inputs['Images'].connect(opFeatureList.outputs["Outputs"])
        opTrain.inputs['fixClassifier'].setValue(False)                
        
        opClassifierCache = operators.OpArrayCache(g)
        opClassifierCache.inputs["Input"].connect(opTrain.outputs['Classifier'])
        
        ################## Prediction
        opPredict=operators.OpPredictRandomForest(g)
        opPredict.inputs['LabelsCount'].setValue(2)
        opPredict.inputs['Classifier'].connect(opClassifierCache.outputs['Output'])    
        opPredict.inputs['Image'].connect(opFeatureList.outputs["Outputs"])            
        
        
        
        selector=operators.OpSingleChannelSelector(g)
        selector.inputs["Input"].connect(opPredict.outputs['PMaps'])
        selector.inputs["Index"].setValue(1)
        
        
        
        
        opSelCache = operators.OpArrayCache(g)
=======
    
    haveData = pyqtSignal()
    dataReadyToView = pyqtSignal()
        
    def __init__(self, useGL, argv):
        QMainWindow.__init__(self)
        self.initUic()
        self.opPredict = None
        self.opTrain = None
        
    def initUic(self):
        
       
       #get the absolute path of the 'ilastik' module
       uic.loadUi("designerElements/MainWindow.ui", self) 
       #connect the window and graph creation to the opening of the file
       self.actionOpen.triggered.connect(self.openFile)
       
       self.haveData.connect(self.initGraph)
       self.dataReadyToView.connect(self.initEditor)

       self.layerstack = LayerStackModel()
       
       model = LabelListModel()
       self.labelListView.setModel(model)
       self.labelListModel=model
       
       self.labelListModel.rowsAboutToBeRemoved.connect(self.onLabelAboutToBeRemoved)
       self.labelListView.clicked.connect(self.switchLabel)
       self.labelListView.doubleClicked.connect(self.switchColor)
       
       self.AddLabelButton.clicked.connect(self.addLabel)
       
       self.SelectFeaturesButton.clicked.connect(self.onFeatureButtonClicked)
       self.StartClassificationButton.clicked.connect(self.startClassification)
       
       self.g = Graph()
       
 
       
    def onFeatureButtonClicked(self):
        ex2 = FeatureDlg()
        ex2.createFeatureTable({"Color": [SimpleObject("Banananananaana")], "Edge": [SimpleObject("Mango"), SimpleObject("Cherry")]}, [0.3, 0.7, 1, 1.6, 3.5, 5.0, 10.0])
        ex2.setWindowTitle("ex2")
        ex2.setImageToPreView((numpy.random.rand(100,100)*256).astype(numpy.uint8))
        self.featureDlg=ex2
        ex2.show()     
        
    def switchLabel(self, modelIndex):
        self.editor.brushingModel.setDrawnNumber(modelIndex.row()+1)
        
    def switchColor(self, modelIndex):
        if modelIndex.column()>0:
            return
        #FIXME: we shouldn't pass the role like that, some object should know it
        newcolor = self.labelListView.model().data(modelIndex, Qt.EditRole)
        # +1 because the first entry of the color table is transparent
        self.labellayer.colorTable[modelIndex.row()+1]=newcolor.rgba()
        self.editor.invalidateAllSlices()
    
    def addLabel(self):
        color = QColor(numpy.random.randint(0,255), numpy.random.randint(0,255), numpy.random.randint(0,255))
        self.labellayer.colorTable.append(color.rgba())
        self.labelListModel.insertRow(self.labelListModel.rowCount(), Label("Label %d" % (self.labelListModel.rowCount() + 1), color))
        nlabels = self.labelListModel.rowCount()
        if self.opPredict is not None:
            print "Label added, changing predictions"
            #re-train the forest now that we have more labels
            self.opTrain.notifyDirty(None, None)
            self.opPredict.inputs['LabelsCount'].setValue(nlabels)
            self.addPredictionLayer(nlabels-1, self.labelListModel._labels[nlabels-1])
    
    def onLabelAboutToBeRemoved(self, parent, start, end):
        #the user deleted a label, reshape prediction and remove the layer
        #the interface only allows to remove one label at a time?
        
        nout = start-end+1
        ncurrent = self.labelListModel.rowCount()
        print "removing", nout, "out of ", ncurrent
        self.opPredict.inputs['LabelsCount'].setValue(ncurrent-nout)
        for il in range(start, end+1):
            labelvalue = self.labelListModel._labels[il]
            self.removePredictionLayer(labelvalue)
    
    def startClassification(self):
        if self.opTrain is None:
            #initialize all classification operators
            print "initializing classification..."
            opMultiL = operators.Op5ToMulti(self.g)    
            opMultiL.inputs["Input0"].connect(self.opLabels.outputs["Output"])
            
            self.opTrain = operators.OpTrainRandomForest(self.g)
            self.opTrain.inputs['Labels'].connect(opMultiL.outputs["Outputs"])
            self.opTrain.inputs['Images'].connect(self.featureStacker.outputs["Output"])
            self.opTrain.inputs['fixClassifier'].setValue(False)                
            
            opClassifierCache = operators.OpArrayCache(self.g)
            opClassifierCache.inputs["Input"].connect(self.opTrain.outputs['Classifier'])
           
            ################## Prediction
            self.opPredict=operators.OpPredictRandomForest(self.g)
            nclasses = self.labelListModel.rowCount()
            self.opPredict.inputs['LabelsCount'].setValue(nclasses)
            self.opPredict.inputs['Classifier'].connect(opClassifierCache.outputs['Output']) 
            #self.opPredict.inputs['Classifier'].connect(self.opTrain.outputs['Classifier'])       
            self.opPredict.inputs['Image'].connect(self.featureStacker.outputs['Output'])  
            
            #add prediction results for all classes as separate channels
            for icl in range(nclasses):
                self.addPredictionLayer(icl, self.labelListModel._labels[icl])
                
            #self.updatePredictionLayers()
            
                                    
    def addPredictionLayer(self, icl, ref_label):
        
        selector=operators.OpSingleChannelSelector(self.g)
        selector.inputs["Input"].connect(self.opPredict.outputs['PMaps'])
        selector.inputs["Index"].setValue(icl)
        
        #opSelCache = operators.OpArrayFixableCache(self.g)
        opSelCache = operators.OpArrayCache(self.g)
>>>>>>> 7fa9b3f6
        opSelCache.inputs["blockShape"].setValue((1,5,5,5,1))
        #opSelCache.inputs["fixAtCurrent"].setValue(False)
        opSelCache.inputs["Input"].connect(selector.outputs["Output"])                
        
        predictsrc = LazyflowSource(selector.outputs["Output"][0])
        
        layer2 = GrayscaleLayer(predictsrc, normalize = (0.0,1.0) )
        layer2.name = "Prediction for " + ref_label.name
        layer2.ref_object = ref_label
        self.layerstack.append( layer2 )
               
    def removePredictionLayer(self, ref_label):
        for il, layer in enumerate(self.layerstack):
            if layer.ref_object==ref_label:
                print "found the prediction", layer.ref_object, ref_label
                self.layerstack.removeRows(il, 1)
                break
    
    def openFile(self):
        #FIXME: only take one file for now, more to come
        #fileName = QtGui.QFileDialog.getOpenFileName(self, "Open Image", os.path.abspath(__file__), "Image Files (*.png *.jpg *.bmp *.tif *.tiff *.gif *.h5)")
        fileName = QtGui.QFileDialog.getOpenFileName(self, "Open Image", os.path.abspath(__file__), "Numpy files (*.npy)")
        fName, fExt = os.path.splitext(str(fileName))
        self.inputProvider = None
        if fExt=='.npy':
            self.raw = np.load(str(fileName))
            self.inputProvider = operators.OpArrayPiper(self.g)
            self.inputProvider.inputs["Input"].setValue(self.raw)
        else:
            print "not supported yet"
            return
        self.haveData.emit()
       
    def initGraph(self):
        print "going to init the graph"
        
        shape = self.inputProvider.outputs["Output"].shape
        print "data block shape: ", shape
        srcs = []
        #create a layer for each channel of the input:
        nchannels = shape[-1]
        for ich in range(nchannels):
            op1 = OpDataProvider(self.g, self.raw[..., ich:ich+1])
            op2 = OpDelay(self.g, 0.0000)
            op2.inputs["Input"].connect(op1.outputs["Data"])
            layersrc = LazyflowSource(op2.outputs["Output"])
            srcs.append(layersrc)
            
        #FIXME: we shouldn't merge channels automatically, but for now it's prettier
        layer1 = None
        if nchannels == 1:
            layer1 = GrayscaleLayer(srcs[0])
        elif nchannels==2:
            layer1 = RGBALayer(green = srcs[0], red = srcs[1])
        elif nchannels==3:
            layer1 = RGBALayer(green = srcs[0], red = srcs[1], blue = srcs[2])
        else:
            print "only 1,2 or 3 channels supported so far"
            return
        layer1.name = "Input data"
        layer1.ref_object = None
        self.layerstack.append(layer1)
        
#        op1 = OpDataProvider(self.g, self.raw[:,:,:,:,0:1]/20)
#        op2 = OpDelay(self.g, 0.00000)
#        op2.inputs["Input"].connect(op1.outputs["Data"])
#        nucleisrc = LazyflowSource(op2.outputs["Output"])
#        
#        op3 = OpDataProvider(self.g, self.raw[:,:,:,:,1:2]/10)
#        op4 = OpDelay(self.g, 0.00000)
#        op4.inputs["Input"].connect(op3.outputs["Data"])
#        membranesrc = LazyflowSource(op4.outputs["Output"])
#        
#        layer1 = RGBALayer( green = membranesrc, red = nucleisrc )
#        layer1.name = "Membranes/Nuclei"
#        self.layerstack.append(layer1)
        
        opImageList = operators.Op5ToMulti(self.g)    
        opImageList.inputs["Input0"].connect(self.inputProvider.outputs["Output"])
        
        #init the features with just the intensity
        opFeatureList = operators.Op5ToMulti(self.g)    
        opFeatureList.inputs["Input0"].connect(opImageList.outputs["Outputs"])

        self.featureStacker=operators.OpMultiArrayStacker(self.g)
        self.featureStacker.inputs["Images"].connect(opFeatureList.outputs["Outputs"])
        self.featureStacker.inputs["AxisFlag"].setValue('c')
        self.featureStacker.inputs["AxisIndex"].setValue(4)
        
        self.initLabels()
        self.dataReadyToView.emit()
        
    def initLabels(self):
        self.opLabels = operators.OpSparseLabelArray(self.g)                                
        self.opLabels.inputs["shape"].setValue(self.raw.shape[:-1] + (1,))
        self.opLabels.inputs["eraser"].setValue(100)                
        self.opLabels.inputs["Input"][0,0,0,0,0] = 1                    
        self.opLabels.inputs["Input"][0,0,0,1,0] = 2                    
        
        self.labelsrc = LazyflowSinkSource(self.opLabels, self.opLabels.outputs["Output"], self.opLabels.inputs["Input"])
        transparent = QColor(0,0,0,0)
        self.labellayer = ColortableLayer(self.labelsrc, colorTable = [transparent.rgba()] )
        self.labellayer.name = "Labels"
        self.labellayer.ref_object = None
        self.layerstack.append(self.labellayer)    
    
    def initEditor(self):
        print "going to init editor"
        useGL = False
        self.editor = VolumeEditor(self.raw.shape, self.layerstack, labelsink=self.labelsrc, useGL=useGL)  
        self.editor.setDrawingEnabled(True)
        self.volumeEditorWidget.init(self.editor)
        model = self.editor.layerStack
        self.layerWidget.init(model)
        self.UpButton.clicked.connect(model.moveSelectedUp)
        model.canMoveSelectedUp.connect(self.UpButton.setEnabled)
        self.DownButton.clicked.connect(model.moveSelectedDown)
        model.canMoveSelectedDown.connect(self.DownButton.setEnabled)
        self.DeleteButton.clicked.connect(model.deleteSelected)
<<<<<<< HEAD
        model.canDeleteSelected.connect(self.DeleteButton.setEnabled)        
        
        
        #connections
        self.AddLabelButton.clicked.connect(self.addLabel)
        
        self.SelectFeaturesButton.clicked.connect(self.onFeatureButtonClicked)
        
     def onFeatureButtonClicked(self):
         ex2 = FeatureDlg()
         ex2.createFeatureTable({"Features": [SimpleObject("Gaussian smoothing"), SimpleObject("Laplacian of Gaussian"), SimpleObject("Hessian of Gaussian"), SimpleObject("Hessian of Gaussian EV")]}, [1,.20,0.30,0.40])
         ex2.setWindowTitle("ex2")
         ex2.setImageToPreView((numpy.random.rand(100,100)*256).astype(numpy.uint8))
         
         
         self.featureDlg=ex2
         ex2.show()
         
         def okFeat():
             selectedFeatures = ex2.featureTableWidget.createSelectedFeaturesBoolMatrix()
             print "******", selectedFeatures
             for i in range(10):
                 print "!HAPPY2" 
                 print self.OpG.outputs["Output"].shape
            
             self.OpG.inputs['Matrix'].setValue(selectedFeatures)
         
         ex2.accepted.connect(okFeat)
              
     def switchLabel(self, modelIndex):
         self.editor.brushingModel.setDrawnNumber(modelIndex.row()+1)
         
     def switchColor(self, modelIndex):
         if modelIndex.column()>0:
             return
         #FIXME: we shouldn't pass the role like that, some object should know it
         newcolor = self.labelListView.model().data(modelIndex, Qt.EditRole)
         # +1 because the first entry of the color table is transparent
         self.labellayer.colorTable[modelIndex.row()+1]=newcolor.rgba()
         self.editor.invalidateAllSlices()
     
     def addLabel(self):
         color = QColor(numpy.random.randint(0,255), numpy.random.randint(0,255), numpy.random.randint(0,255))
         self.labellayer.colorTable.append(color.rgba())
         self.labelListModel.insertRow(self.labelListModel.rowCount(), Label("Label %d" % (self.labelListModel.rowCount() + 1), color))
        
     def createLabelSource(self, shape):
         pass
         from lazyflow import operators
               
         
         
         
         
         labelsrc = LazyflowSinkSource(opLabels, opLabels.outputs["Output"], opLabels.inputs["Input"])
         return labelsrc
     
     def startClassification():
       self.g

=======
        model.canDeleteSelected.connect(self.DeleteButton.setEnabled)           
        
>>>>>>> 7fa9b3f6
app = QApplication(sys.argv)        
t = Main(False, [])
t.show()

app.exec_()
        
        
        
<|MERGE_RESOLUTION|>--- conflicted
+++ resolved
@@ -32,139 +32,6 @@
 
 
 class Main(QMainWindow):
-<<<<<<< HEAD
-     def __init__(self, useGL, argv):
-         QMainWindow.__init__(self)
-         self.initUic()
-         
-     def initUic(self):
-         
-        self.g=g=Graph(softMaxMem = 15000*1024**2) 
-         
-        #get the absolute path of the 'ilastik' module
-        uic.loadUi("designerElements/MainWindow.ui", self) 
-        
-        self.layerstack = LayerStackModel()
-        
-        fn = os.path.split(os.path.abspath(__file__))[0] +"/5d.npy"
-        raw = np.load(fn)
-        
-        
-        
-        tint = np.zeros(shape=raw.shape, dtype=np.uint8)
-        tint[:] = 255
-        tintsrc = ArraySource(tint)
-        
-        #new shit
-        from lazyflow import operators
-        opLabels = operators.OpSparseLabelArray(g)                                
-        opLabels.inputs["shape"].setValue(raw.shape[:-1] + (1,))
-        opLabels.inputs["eraser"].setValue(100)                
-        opLabels.inputs["Input"][0,0,0,0,0] = 1                    
-        opLabels.inputs["Input"][0,0,0,1,0] = 2                    
-        
-        labelsrc = LazyflowSinkSource(opLabels, opLabels.outputs["Output"], opLabels.inputs["Input"])
-        
-        
-        
-        opImage  = operators.OpArrayPiper(g)
-        opImage.inputs["Input"].setValue(raw[:,:,:,:,0:1]/20)
-        opImage2  = operators.OpArrayPiper(g)
-        opImage2.inputs["Input"].setValue(raw[:,:,:,:,1:2]/10)
-        
-        nucleisrc = LazyflowSource(opImage.outputs["Output"])
-        membranesrc = LazyflowSource(opImage2.outputs["Output"])
-        
-        
-        layer1 = RGBALayer( green = membranesrc, red = nucleisrc )
-        layer1.name = "Membranes/Nuclei"
-        
-        
-        self.layerstack.append(layer1)
-        
-        
-        
-        
-        opImageList = operators.Op5ToMulti(g)    
-        opImageList.inputs["Input0"].connect(opImage.outputs["Output"])
-        opImageList.inputs["Input1"].connect(opImage2.outputs["Output"])
-        
-        
-        
-        
-       
-        
-        
-        
-        OpG = operators.OpPixelFeatures(g)
-        OpG.inputs["Input"].setValue(raw[:,:,:,:,0:1]/20)
-        #OpG.inputs["Input"].setValue(numpy.random.rand(60,60,60,10,10).astype(numpy.float32))
-        OpG.inputs["Matrix"].setValue([[1,0,0,0],[1,0,0,0],[1,0,0,0],[1,0,0,0]])
-        OpG.inputs["Scales"].setValue([1,.20,0.30,0.40])
-        self.OpG=OpG
-        
-        for i in range(10):
-            print "!HAPPY" 
-        print self.OpG.outputs["Output"].shape
-        
-        
-        
-        #print OpG.outputs["Output"][:].allocate().wait()
-        
-        
-        opFeatureList = operators.Op5ToMulti(g)    
-        opFeatureList.inputs["Input0"].connect(OpG.outputs["Output"])
-        
-        #print OpG.outputs["Output"][:].allocate().wait()
-        #sys.exit()
-        ################## Training
-        
-        opMultiL = operators.Op5ToMulti(g)    
-        opMultiL.inputs["Input0"].connect(opLabels.outputs["Output"])
-        
-        
-        """"               
-        stacker=operators.OpMultiArrayStacker(g)
-        #                
-        #                opMulti = operators.Op20ToMulti(g)    
-        #                opMulti.inputs["Input00"].connect(opG.outputs["Output"])
-        stacker.inputs["Images"].connect(opFeatureList.outputs["Outputs"])
-        stacker.inputs["AxisFlag"].setValue('c')
-        stacker.inputs["AxisIndex"].setValue(4)
-        """
-        
-        opFeatureCache = operators.OpArrayCache(g)
-        opFeatureCache.inputs["blockShape"].setValue((1,5,5,5,1))
-        opFeatureCache.inputs["Input"].connect(opFeatureList.outputs["Outputs"])   
-        
-        
-        
-        opTrain = operators.OpTrainRandomForest(g)
-        opTrain.inputs['Labels'].connect(opMultiL.outputs["Outputs"])
-        #opTrain.inputs['Images'].connect(opFeatureCache.outputs["Output"])
-        opTrain.inputs['Images'].connect(opFeatureList.outputs["Outputs"])
-        opTrain.inputs['fixClassifier'].setValue(False)                
-        
-        opClassifierCache = operators.OpArrayCache(g)
-        opClassifierCache.inputs["Input"].connect(opTrain.outputs['Classifier'])
-        
-        ################## Prediction
-        opPredict=operators.OpPredictRandomForest(g)
-        opPredict.inputs['LabelsCount'].setValue(2)
-        opPredict.inputs['Classifier'].connect(opClassifierCache.outputs['Output'])    
-        opPredict.inputs['Image'].connect(opFeatureList.outputs["Outputs"])            
-        
-        
-        
-        selector=operators.OpSingleChannelSelector(g)
-        selector.inputs["Input"].connect(opPredict.outputs['PMaps'])
-        selector.inputs["Index"].setValue(1)
-        
-        
-        
-        
-        opSelCache = operators.OpArrayCache(g)
-=======
     
     haveData = pyqtSignal()
     dataReadyToView = pyqtSignal()
@@ -287,12 +154,11 @@
         
         #opSelCache = operators.OpArrayFixableCache(self.g)
         opSelCache = operators.OpArrayCache(self.g)
->>>>>>> 7fa9b3f6
         opSelCache.inputs["blockShape"].setValue((1,5,5,5,1))
         #opSelCache.inputs["fixAtCurrent"].setValue(False)
         opSelCache.inputs["Input"].connect(selector.outputs["Output"])                
         
-        predictsrc = LazyflowSource(selector.outputs["Output"][0])
+        predictsrc = LazyflowSource(opSelCache.outputs["Output"][0])
         
         layer2 = GrayscaleLayer(predictsrc, normalize = (0.0,1.0) )
         layer2.name = "Prediction for " + ref_label.name
@@ -407,71 +273,8 @@
         self.DownButton.clicked.connect(model.moveSelectedDown)
         model.canMoveSelectedDown.connect(self.DownButton.setEnabled)
         self.DeleteButton.clicked.connect(model.deleteSelected)
-<<<<<<< HEAD
-        model.canDeleteSelected.connect(self.DeleteButton.setEnabled)        
-        
-        
-        #connections
-        self.AddLabelButton.clicked.connect(self.addLabel)
-        
-        self.SelectFeaturesButton.clicked.connect(self.onFeatureButtonClicked)
-        
-     def onFeatureButtonClicked(self):
-         ex2 = FeatureDlg()
-         ex2.createFeatureTable({"Features": [SimpleObject("Gaussian smoothing"), SimpleObject("Laplacian of Gaussian"), SimpleObject("Hessian of Gaussian"), SimpleObject("Hessian of Gaussian EV")]}, [1,.20,0.30,0.40])
-         ex2.setWindowTitle("ex2")
-         ex2.setImageToPreView((numpy.random.rand(100,100)*256).astype(numpy.uint8))
-         
-         
-         self.featureDlg=ex2
-         ex2.show()
-         
-         def okFeat():
-             selectedFeatures = ex2.featureTableWidget.createSelectedFeaturesBoolMatrix()
-             print "******", selectedFeatures
-             for i in range(10):
-                 print "!HAPPY2" 
-                 print self.OpG.outputs["Output"].shape
-            
-             self.OpG.inputs['Matrix'].setValue(selectedFeatures)
-         
-         ex2.accepted.connect(okFeat)
-              
-     def switchLabel(self, modelIndex):
-         self.editor.brushingModel.setDrawnNumber(modelIndex.row()+1)
-         
-     def switchColor(self, modelIndex):
-         if modelIndex.column()>0:
-             return
-         #FIXME: we shouldn't pass the role like that, some object should know it
-         newcolor = self.labelListView.model().data(modelIndex, Qt.EditRole)
-         # +1 because the first entry of the color table is transparent
-         self.labellayer.colorTable[modelIndex.row()+1]=newcolor.rgba()
-         self.editor.invalidateAllSlices()
-     
-     def addLabel(self):
-         color = QColor(numpy.random.randint(0,255), numpy.random.randint(0,255), numpy.random.randint(0,255))
-         self.labellayer.colorTable.append(color.rgba())
-         self.labelListModel.insertRow(self.labelListModel.rowCount(), Label("Label %d" % (self.labelListModel.rowCount() + 1), color))
-        
-     def createLabelSource(self, shape):
-         pass
-         from lazyflow import operators
-               
-         
-         
-         
-         
-         labelsrc = LazyflowSinkSource(opLabels, opLabels.outputs["Output"], opLabels.inputs["Input"])
-         return labelsrc
-     
-     def startClassification():
-       self.g
-
-=======
         model.canDeleteSelected.connect(self.DeleteButton.setEnabled)           
         
->>>>>>> 7fa9b3f6
 app = QApplication(sys.argv)        
 t = Main(False, [])
 t.show()
