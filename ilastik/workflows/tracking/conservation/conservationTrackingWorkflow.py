--- conflicted
+++ resolved
@@ -155,7 +155,6 @@
             opObjExtraction.TranslationVectors.connect(opOptTranslation.TranslationVectors)
         opObjExtraction.FeatureNamesVigra.setValue(feature_names_vigra)
         
-<<<<<<< HEAD
         if self.divisionDetectionApplet:  
             feature_dict_division = {}
             feature_dict_division[config.features_division_name] = { name: {} for name in config.division_features }
@@ -170,7 +169,6 @@
           
             opDivDetection.BinaryImages.connect( op5Binary.Output )
             opDivDetection.RawImages.connect( op5Raw.Output )        
-            opDivDetection.LabelsAllowedFlags.connect(opData.AllowLabels)
             opDivDetection.SegmentationImages.connect(opObjExtraction.LabelImage)
             opDivDetection.ObjectFeatures.connect(opObjExtraction.RegionFeaturesAll)
             opDivDetection.ComputedFeatureNames.connect(opObjExtraction.ComputedFeatureNamesAll)
@@ -179,25 +177,6 @@
             opDivDetection.AllowDeleteLabels.setValue(False)
             opDivDetection.AllowAddLabel.setValue(False)
             opDivDetection.EnableLabelTransfer.setValue(False)
-=======
-        selected_features_div = {}
-        for plugin_name in config.selected_features_division.keys():
-            selected_features_div[plugin_name] = { name: {} for name in config.selected_features_division[plugin_name] }
-        # FIXME: do not hard code this
-        for name in [ 'SquaredDistances_' + str(i) for i in range(config.n_best_successors) ]:
-            selected_features_div[config.features_division_name][name] = {}
-            
-        opDivDetection.BinaryImages.connect( op5Binary.Output )
-        opDivDetection.RawImages.connect( op5Raw.Output )        
-        opDivDetection.SegmentationImages.connect(opObjExtraction.LabelImage)
-        opDivDetection.ObjectFeatures.connect(opObjExtraction.RegionFeaturesAll)
-        opDivDetection.ComputedFeatureNames.connect(opObjExtraction.ComputedFeatureNamesAll)
-        opDivDetection.SelectedFeatures.setValue(selected_features_div)
-        opDivDetection.LabelNames.setValue(['Not Dividing', 'Dividing'])        
-        opDivDetection.AllowDeleteLabels.setValue(False)
-        opDivDetection.AllowAddLabel.setValue(False)
-        opDivDetection.EnableLabelTransfer.setValue(False)
->>>>>>> a31d69c1
         
         selected_features_objectcount = {}
         for plugin_name in config.selected_features_objectcount.keys():
