--- conflicted
+++ resolved
@@ -390,46 +390,15 @@
                     logger.error("Cannot export from plugin with empty output filename")
                     return True
 
-                self.dataExportApplet.progressSignal.emit(-1)
+                self.dataExportApplet.progressSignal(-1)
                 exportStatus = self.trackingApplet.topLevelOperator.getLane(lane_index).exportPlugin(filename, exportPlugin, checkOverwriteFiles)
-                self.dataExportApplet.progressSignal.emit(100)
+                self.dataExportApplet.progressSignal(100)
 
                 if not exportStatus:
                     return False
                 logger.info("Export done")
 
             return True
-
-<<<<<<< HEAD
-=======
-        # Legacy CSV Table export (only if plugin was not selected)
-        settings, selected_features = self.trackingApplet.topLevelOperator.getLane(lane_index).get_table_export_settings()
-        if settings:
-            self.dataExportApplet.progressSignal(0)
-            name_format = settings['file path']
-            partially_formatted_name = self.getPartiallyFormattedName(lane_index, name_format)
-            settings['file path'] = partially_formatted_name
-
-            req = self.trackingApplet.topLevelOperator.getLane(lane_index).export_object_data(
-                        lane_index, 
-                        # FIXME: Even in non-headless mode, we can't show the gui because we're running in a non-main thread.
-                        #        That's not a huge deal, because there's still a progress bar for the overall export.
-                        show_gui=False)
-
-            req.wait()
-            self.dataExportApplet.progressSignal(100)
-
-            # Restore option to bypass cache to false
-            self.objectExtractionApplet.topLevelOperator[lane_index].BypassModeEnabled.setValue(False)
-            
-            # Restore state of axis ranges
-            parameters = self.trackingApplet.topLevelOperator.Parameters.value
-            parameters['time_range'] = self.prev_time_range
-            parameters['x_range'] = self.prev_x_range
-            parameters['y_range'] = self.prev_y_range
-            parameters['z_range'] = self.prev_z_range
-
->>>>>>> 2be588b1
         return True
 
     def getPartiallyFormattedName(self, lane_index, path_format_string):
