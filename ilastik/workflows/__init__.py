--- conflicted
+++ resolved
@@ -65,10 +65,6 @@
     import examples.layerViewer
     import examples.thresholdMasking
     import examples.deviationFromMean
-<<<<<<< HEAD
-    import examples.labeling
-=======
     import examples.labeling
     import examples.connectedComponents
-    import tracking.chaingraph
->>>>>>> 09644f41
+    import tracking.chaingraph