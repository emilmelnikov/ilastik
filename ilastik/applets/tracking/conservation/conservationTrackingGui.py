from PyQt4 import uic, QtGui, Qt
import os
import logging
import sys
import re
import traceback
from PyQt4.QtCore import pyqtSignal
from volumina.utility import encode_from_qstring
from ilastik.applets.tracking.base.trackingBaseGui import TrackingBaseGui
from ilastik.utility import log_exception
from ilastik.utility.exportingOperator import ExportingGui
from ilastik.utility.gui.threadRouter import threadRouted
from ilastik.utility.gui.titledMenu import TitledMenu
from ilastik.utility.ipcProtocol import Protocol
from ilastik.shell.gui.ipcManager import IPCFacade
from ilastik.config import cfg as ilastik_config
from ilastik.plugins import pluginManager


from lazyflow.request.request import Request

logger = logging.getLogger(__name__)
traceLogger = logging.getLogger('TRACE.' + __name__)

try:
    import hytra
    WITH_HYTRA = True
except ImportError as e:
    WITH_HYTRA = False

if WITH_HYTRA:
    # Import solvers for HyTra
    import dpct
    try:
        import multiHypoTracking_with_cplex as mht
    except ImportError:
        try:
            import multiHypoTracking_with_gurobi as mht
        except ImportError:
            logger.warning("Could not find any ILP solver")
else:
    # Try to import pgmlink for backward compatibility with old pipeline        
    try:
        import pgmlink
    except:
        import pgmlinkNoIlpSolver as pgmlink

class ConservationTrackingGui(TrackingBaseGui, ExportingGui):
    
    withMergers = True
    @threadRouted
    def _setMergerLegend(self, labels, selection):
        param = self.topLevelOperatorView.Parameters.value
        if 'withMergerResolution' in param.keys():
            if param['withMergerResolution']:
                selection = 1
        elif self._drawer.mergerResolutionBox.isChecked():
            selection = 1

        for i in range(2,len(labels)+1):
            if i <= selection:
                labels[i-1].setVisible(True)
            else:
                labels[i-1].setVisible(False)

        # hide merger legend if selection < 2
        self._drawer.label_4.setVisible(selection > 1)
        labels[0].setVisible(selection > 1)

    def _loadUiFile(self):
        # Load the ui file (find it in our own directory)
        localDir = os.path.split(__file__)[0]
        self._drawer = uic.loadUi(localDir+"/drawer.ui")
        
        parameters = self.topLevelOperatorView.Parameters.value        
        if 'maxDist' in parameters.keys():
            self._drawer.maxDistBox.setValue(parameters['maxDist'])
        if 'maxObj' in parameters.keys():
            self._drawer.maxObjectsBox.setValue(parameters['maxObj'])
        if 'divThreshold' in parameters.keys():
            self._drawer.divThreshBox.setValue(parameters['divThreshold'])
        if 'avgSize' in parameters.keys():
            self._drawer.avgSizeBox.setValue(parameters['avgSize'][0])
        if 'withTracklets' in parameters.keys():
            self._drawer.trackletsBox.setChecked(parameters['withTracklets'])
        if 'sizeDependent' in parameters.keys():
            self._drawer.sizeDepBox.setChecked(parameters['sizeDependent'])
        if 'divWeight' in parameters.keys():
            self._drawer.divWeightBox.setValue(parameters['divWeight'])
        if 'transWeight' in parameters.keys():
            self._drawer.transWeightBox.setValue(parameters['transWeight'])
        if 'withDivisions' in parameters.keys():
            self._drawer.divisionsBox.setChecked(parameters['withDivisions'])
        if 'withOpticalCorrection' in parameters.keys():
            self._drawer.opticalBox.setChecked(parameters['withOpticalCorrection'])
        if 'withClassifierPrior' in parameters.keys():
            self._drawer.classifierPriorBox.setChecked(parameters['withClassifierPrior'])
        if 'withMergerResolution' in parameters.keys():
            self._drawer.mergerResolutionBox.setChecked(parameters['withMergerResolution'])
        if 'borderAwareWidth' in parameters.keys():
            self._drawer.bordWidthBox.setValue(parameters['borderAwareWidth'])
        if 'cplex_timeout' in parameters.keys():
            self._drawer.timeoutBox.setText(str(parameters['cplex_timeout']))
        if 'appearanceCost' in parameters.keys():
            self._drawer.appearanceBox.setValue(parameters['appearanceCost'])
        if 'disappearanceCost' in parameters.keys():
            self._drawer.disappearanceBox.setValue(parameters['disappearanceCost'])
        if 'max_nearest_neighbors' in parameters.keys():
            self._drawer.maxNearestNeighborsSpinBox.setValue(parameters['max_nearest_neighbors'])
<<<<<<< HEAD
=======
        if 'numFramesPerSplit' in parameters.keys():
            self._drawer.numFramesPerSplitSpinBox.setValue(parameters['numFramesPerSplit'])
        
>>>>>>> b3e58a01

        # solver: use stored value only if that solver is available
        self._drawer.solverComboBox.clear()
        availableSolvers = self.getAvailableTrackingSolverTypes()
        self._drawer.solverComboBox.addItems(availableSolvers)
        if 'solver' in parameters.keys() and parameters['solver'] in availableSolvers:
            self._drawer.solverComboBox.setCurrentIndex(availableSolvers.index(parameters['solver']))

        # Hide division GUI widgets
        if 'withAnimalTracking' in parameters.keys() and parameters['withAnimalTracking'] == True:
            self._drawer.divisionsBox.hide()
            self._drawer.divWeightBox.hide()
            self._drawer.label_6.hide()       
        
        return self._drawer

    @staticmethod
    def getAvailableTrackingSolverTypes():
        solvers = []
        if WITH_HYTRA:
            try:
                if dpct:
                    solvers.append('Flow-based')
            except Exception as e:
                logger.info(str(e))
                
            try:
                if mht:
                    solvers.append('ILP')
            except Exception as e:
                logger.info(str(e))
                
        else:
            if hasattr(pgmlink.ConsTrackingSolverType, "CplexSolver"):
                solvers.append("ILP")
    
            if hasattr(pgmlink.ConsTrackingSolverType, "DynProgSolver"):
                solvers.append("Magnusson")
    
            if hasattr(pgmlink.ConsTrackingSolverType, "FlowSolver"):
                solvers.append("Flow-based")
        return solvers

    def initAppletDrawerUi(self):
        super(ConservationTrackingGui, self).initAppletDrawerUi()

        self._allowedTimeoutInputRegEx = re.compile('^[0-9]*$')
        self._drawer.timeoutBox.textChanged.connect(self._onTimeoutBoxChanged)

        if not ilastik_config.getboolean("ilastik", "debug"):
            def checkboxAssertHandler(checkbox, assertEnabled=True):
                if checkbox.isChecked() == assertEnabled:
                    checkbox.hide()
                else:
                    checkbox.setEnabled(False)

            checkboxAssertHandler(self._drawer.trackletsBox, True)

            if self._drawer.classifierPriorBox.isChecked():
                self._drawer.hardPriorBox.hide()
                self._drawer.classifierPriorBox.hide()
                self._drawer.sizeDepBox.hide()
            else:
                self._drawer.hardPriorBox.setEnabled(False)
                self._drawer.classifierPriorBox.setEnabled(False)
                self._drawer.sizeDepBox.setEnabled(False)

            checkboxAssertHandler(self._drawer.opticalBox, False)
            checkboxAssertHandler(self._drawer.mergerResolutionBox, True)

            self._drawer.maxDistBox.hide() # hide the maximal distance box
            self._drawer.label_2.hide() # hie the maximal distance label
            self._drawer.label_5.hide() # hide division threshold label
            self._drawer.divThreshBox.hide()
            self._drawer.label_25.hide() # hide avg. obj size label
            self._drawer.avgSizeBox.hide()
            self._drawer.label_24.hide() # hide motion model weight label
            self._drawer.motionModelWeightBox.hide()
          
        self.mergerLabels = [self._drawer.merg1,
                             self._drawer.merg2,
                             self._drawer.merg3,
                             self._drawer.merg4,
                             self._drawer.merg5,
                             self._drawer.merg6,
                             self._drawer.merg7]
        for i in range(len(self.mergerLabels)):
            self._labelSetStyleSheet(self.mergerLabels[i], self.mergerColors[i+1])
        
        self._onMaxObjectsBoxChanged()
        self._drawer.maxObjectsBox.valueChanged.connect(self._onMaxObjectsBoxChanged)
        self._drawer.mergerResolutionBox.stateChanged.connect(self._onMaxObjectsBoxChanged)

        if WITH_HYTRA:
            self._drawer.exportButton.hide()

    @threadRouted
    def _onTimeoutBoxChanged(self, *args):
        inString = str(self._drawer.timeoutBox.text())
        if self._allowedTimeoutInputRegEx.match(inString) is None:
            self._drawer.timeoutBox.setText(inString.decode("utf8").encode("ascii", "replace")[:-1])

    def _setRanges(self, *args):
        super(ConservationTrackingGui, self)._setRanges()        
        maxx = self.topLevelOperatorView.LabelImage.meta.shape[1] - 1
        maxy = self.topLevelOperatorView.LabelImage.meta.shape[2] - 1
        maxz = self.topLevelOperatorView.LabelImage.meta.shape[3] - 1
        
        maxBorder = min(maxx, maxy)
        if maxz != 0:
            maxBorder = min(maxBorder, maxz)
        self._drawer.bordWidthBox.setRange(0, maxBorder/2)
        
        
    def _onMaxObjectsBoxChanged(self):
        self._setMergerLegend(self.mergerLabels, self._drawer.maxObjectsBox.value())
        
    def _onTrackButtonPressed( self ):    
        if not self.mainOperator.ObjectFeatures.ready():
            self._criticalMessage("You have to compute object features first.")            
            return

        def _track():
            self.applet.busy = True
            self.applet.appletStateUpdateRequested.emit()
            maxDist = self._drawer.maxDistBox.value()
            maxObj = self._drawer.maxObjectsBox.value()        
            divThreshold = self._drawer.divThreshBox.value()
            
            from_t = self._drawer.from_time.value()
            to_t = self._drawer.to_time.value()
            from_x = self._drawer.from_x.value()
            to_x = self._drawer.to_x.value()
            from_y = self._drawer.from_y.value()
            to_y = self._drawer.to_y.value()        
            from_z = self._drawer.from_z.value()
            to_z = self._drawer.to_z.value()        
            from_size = self._drawer.from_size.value()
            to_size = self._drawer.to_size.value()        
            
            self.time_range =  range(from_t, to_t + 1)
            avgSize = [self._drawer.avgSizeBox.value()]

            cplex_timeout = None
            if len(str(self._drawer.timeoutBox.text())):
                cplex_timeout = int(self._drawer.timeoutBox.text())

            withTracklets = self._drawer.trackletsBox.isChecked()
            sizeDependent = self._drawer.sizeDepBox.isChecked()
            hardPrior = self._drawer.hardPriorBox.isChecked()
            classifierPrior = self._drawer.classifierPriorBox.isChecked()
            divWeight = self._drawer.divWeightBox.value()
            transWeight = self._drawer.transWeightBox.value()
            withDivisions = self._drawer.divisionsBox.isChecked()        
            withOpticalCorrection = self._drawer.opticalBox.isChecked()
            withMergerResolution = self._drawer.mergerResolutionBox.isChecked()
            borderAwareWidth = self._drawer.bordWidthBox.value()
            withArmaCoordinates = True
            appearanceCost = self._drawer.appearanceBox.value()
            disappearanceCost = self._drawer.disappearanceBox.value()

            motionModelWeight = self._drawer.motionModelWeightBox.value()
            solver = self._drawer.solverComboBox.currentText()

            ndim=3
            if (to_z - from_z == 0):
                ndim=2
            
            try:
                self.mainOperator.track(
                    time_range = self.time_range,
                    x_range = (from_x, to_x + 1),
                    y_range = (from_y, to_y + 1),
                    z_range = (from_z, to_z + 1),
                    size_range = (from_size, to_size + 1),
                    x_scale = self._drawer.x_scale.value(),
                    y_scale = self._drawer.y_scale.value(),
                    z_scale = self._drawer.z_scale.value(),
                    maxDist=maxDist,         
                    maxObj = maxObj,               
                    divThreshold=divThreshold,
                    avgSize=avgSize,                
                    withTracklets=withTracklets,
                    sizeDependent=sizeDependent,
                    detWeight=10.0,
                    divWeight=divWeight,
                    transWeight=transWeight,
                    withDivisions=withDivisions,
                    withOpticalCorrection=withOpticalCorrection,
                    withClassifierPrior=classifierPrior,
                    ndim=ndim,
                    withMergerResolution=withMergerResolution,
                    borderAwareWidth =borderAwareWidth,
                    withArmaCoordinates =withArmaCoordinates,
                    cplex_timeout =cplex_timeout,
                    appearance_cost =appearanceCost,
                    disappearance_cost =disappearanceCost,
                    motionModelWeight=motionModelWeight,
                    force_build_hypotheses_graph =False,
                    max_nearest_neighbors=self._drawer.maxNearestNeighborsSpinBox.value(),
                    numFramesPerSplit=self._drawer.numFramesPerSplitSpinBox.value(),
                    solverName=solver
                    )

            except Exception as ex:
                log_exception(logger, "Error during tracking.  See above error traceback.")
                self._criticalMessage("Error during tracking.  See error log.\n\n"
                                      "Exception was:\n\n{})".format( ex ))
                return
        
        def _handle_finished(*args):
            self.applet.busy = False
            self.applet.appletStateUpdateRequested.emit()
            self._drawer.TrackButton.setEnabled(True)
            self._drawer.exportButton.setEnabled(True)
            self._drawer.exportTifButton.setEnabled(True)
            self._setLayerVisible("Objects", False)
            
            # update showing the merger legend,
            # as it might be (no longer) needed if merger resolving
            # is disabled(enabled)
            self._setMergerLegend(self.mergerLabels, self._drawer.maxObjectsBox.value())
            
        def _handle_failure( exc, exc_info ):
            self.applet.busy = False
            self.applet.appletStateUpdateRequested.emit()
            traceback.print_exception(*exc_info)
            sys.stderr.write("Exception raised during tracking.  See traceback above.\n")
            self._drawer.TrackButton.setEnabled(True)
        
        req = Request( _track )
        req.notify_failed( _handle_failure )
        req.notify_finished( _handle_finished )
        req.submit()

    def menus(self):
        menus = super( ConservationTrackingGui, self ).menus()
        
        m = QtGui.QMenu("&Export", self.volumeEditorWidget)
        m.addAction("Export Tracking Information").triggered.connect(self.show_export_dialog)

        menus.append(m)

        return menus

    def get_raw_shape(self):
        return self.topLevelOperatorView.RawImage.meta.shape

    def get_feature_names(self):
        params = self.topLevelOperatorView.Parameters
        if params.ready() and params.value["withDivisions"]:
            return self.topLevelOperatorView.ComputedFeatureNamesWithDivFeatures([]).wait()
        return self.topLevelOperatorView.ComputedFeatureNames([]).wait()

    def get_color(self, pos5d):
        slicing = tuple(slice(i, i+1) for i in pos5d)
        color = self.mainOperator.CachedOutput(slicing).wait()
        return color.flat[0]

    def get_object(self, pos5d):
        slicing = tuple(slice(i, i+1) for i in pos5d)
        label = self.mainOperator.RelabeledImage(slicing).wait()
        return label.flat[0], pos5d[0]

    @property
    def gui_applet(self):
        return self.applet

    def get_export_dialog_title(self):
        return "Export Tracking Information"

    def handleEditorRightClick(self, position5d, win_coord):
        debug = ilastik_config.getboolean("ilastik", "debug")

        obj, time = self.get_object(position5d)
        if obj == 0:
            menu = TitledMenu(["Background"])
            if debug:
                menu.addAction("Clear Hilite", IPCFacade().broadcast(Protocol.cmd("clear")))
            menu.exec_(win_coord)
            return
        
        # Get color and track from hypotheses graph (which is a slot in the new operator)
        # TODO: Remove pgmlink section after old operator is phased out
        if WITH_HYTRA:
            hypothesesGraph = self.mainOperator.HypothesesGraph.value
    
            if hypothesesGraph == None:
                color = None
                track = None
            else:
                color = hypothesesGraph.getLineageId(time, obj)
                track = hypothesesGraph.getTrackId(time, obj)
        else:
            try:
                extra = self.mainOperator.extra_track_ids
            except (IndexError, KeyError):
                extra = {}
    
            # if this is a resolved merger, find which of the merged IDs we actually clicked on
            if time in extra and obj in extra[time]:
                colors = [self.mainOperator.label2color[time][t] for t in extra[time][obj]]
                tracks = [self.mainOperator.track_id[time][t] for t in extra[time][obj]]
                selected_track = self.get_color(position5d)
                idx = colors.index(selected_track)
                color = colors[idx]
                track = tracks[idx]
            else:
                try:
                    color = self.mainOperator.label2color[time][obj]
                    track = [self.mainOperator.track_id[time][obj]][0]
                except (IndexError, KeyError):
                    color = None
                    track = []

        children = None 
        parents = None

        menu = TitledMenu([
            "Object {} of lineage id {}".format(obj, color),
            "Track id: " + (str(track) or "None"),
        ])

        if not debug:
            menu.exec_(win_coord)
            return

        if any(IPCFacade().sending):

            obj_sub_menu = menu.addMenu("Hilite Object")
            for mode in Protocol.ValidHiliteModes:
                where = Protocol.simple("and", ilastik_id=obj, time=time)
                cmd = Protocol.cmd(mode, where)
                obj_sub_menu.addAction(mode.capitalize(), IPCFacade().broadcast(cmd))

            sub_menus = [
                ("Tracks", Protocol.simple_in, tracks),
                ("Parents", Protocol.simple_in, parents),
                ("Children", Protocol.simple_in, children)
            ]
            for name, protocol, args in sub_menus:
                if args:
                    sub = menu.addMenu("Hilite {}".format(name))
                    for mode in Protocol.ValidHiliteModes[:-1]:
                        mode = mode.capitalize()
                        where = protocol("track_id*", args)
                        cmd = Protocol.cmd(mode, where)
                        sub.addAction(mode, IPCFacade().broadcast(cmd))
                else:
                    sub = menu.addAction("Hilite {}".format(name))
                    sub.setEnabled(False)

            menu.addAction("Clear Hilite", IPCFacade().broadcast(Protocol.cmd("clear")))
        else:
            menu.addAction("Open IPC Server Window", IPCFacade().show_info)
            menu.addAction("Start IPC Server", IPCFacade().start)

        menu.exec_(win_coord)

<|MERGE_RESOLUTION|>--- conflicted
+++ resolved
@@ -107,12 +107,8 @@
             self._drawer.disappearanceBox.setValue(parameters['disappearanceCost'])
         if 'max_nearest_neighbors' in parameters.keys():
             self._drawer.maxNearestNeighborsSpinBox.setValue(parameters['max_nearest_neighbors'])
-<<<<<<< HEAD
-=======
         if 'numFramesPerSplit' in parameters.keys():
             self._drawer.numFramesPerSplitSpinBox.setValue(parameters['numFramesPerSplit'])
-        
->>>>>>> b3e58a01
 
         # solver: use stored value only if that solver is available
         self._drawer.solverComboBox.clear()
