--- conflicted
+++ resolved
@@ -109,11 +109,11 @@
 
             mergerLayer = ColortableLayer( self.mergersrc, merger_ct )
             mergerLayer.name = "Merger"
-<<<<<<< HEAD
-            mergerLayer.visible = False
-            layers.append(mergerLayer)
-=======
->>>>>>> 7cbe7e4e
+#<<<<<<< HEAD
+            # mergerLayer.visible = False
+            # layers.append(mergerLayer)
+#=======
+#>>>>>>> 7cbe7e4e6f6bd264eb06d55b34df55ce2c1dadc2
 
             if 'withMergerResolution' in parameters.keys() and not parameters['withMergerResolution']:
                 mergerLayer.visible = True
@@ -139,18 +139,18 @@
             trackingLayer.opacity = 1.0
             layers.append(trackingLayer)
 
-<<<<<<< HEAD
-        if self.topLevelOperatorView.LabelImage.ready():
-            self.objectssrc = LazyflowSource( self.topLevelOperatorView.LabelImage )
-            ct = colortables.create_random_16bit()
-            ct[0] = QColor(0,0,0,0).rgba() # make 0 transparent
-            objLayer = ColortableLayer( self.objectssrc, ct )
-            objLayer.name = "Objects"
-            objLayer.opacity = 1.0
-            objLayer.visible = False
-            layers.append(objLayer)
-
-=======
+# <<<<<<< HEAD
+#         if self.topLevelOperatorView.LabelImage.ready():
+#             self.objectssrc = LazyflowSource( self.topLevelOperatorView.LabelImage )
+#             ct = colortables.create_random_16bit()
+#             ct[0] = QColor(0,0,0,0).rgba() # make 0 transparent
+#             objLayer = ColortableLayer( self.objectssrc, ct )
+#             objLayer.name = "Objects"
+#             objLayer.opacity = 1.0
+#             objLayer.visible = False
+#             layers.append(objLayer)
+#
+# =======
         if "RelabeledImage" in self.topLevelOperatorView.outputs:
             if self.topLevelOperatorView.RelabeledCachedOutput.ready():
                 self.objectssrc = LazyflowSource( self.topLevelOperatorView.RelabeledCachedOutput )
@@ -166,7 +166,7 @@
         objLayer.opacity = 1.0
         objLayer.visible = False
         layers.append(objLayer)
->>>>>>> 7cbe7e4e
+# >>>>>>> 7cbe7e4e6f6bd264eb06d55b34df55ce2c1dadc2
 
         if self.mainOperator.RawImage.ready():
             rawLayer = self.createStandardLayerFromSlot(self.mainOperator.RawImage)
