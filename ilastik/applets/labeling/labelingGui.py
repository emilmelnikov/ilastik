###############################################################################
#   ilastik: interactive learning and segmentation toolkit
#
#       Copyright (C) 2011-2014, the ilastik developers
#                                <team@ilastik.org>
#
# This program is free software; you can redistribute it and/or
# modify it under the terms of the GNU General Public License
# as published by the Free Software Foundation; either version 2
# of the License, or (at your option) any later version.
#
# In addition, as a special exception, the copyright holders of
# ilastik give you permission to combine ilastik with applets,
# workflows and plugins which are not covered under the GNU
# General Public License.
#
# See the LICENSE file for details. License information is also available
# on the ilastik web site at:
#		   http://ilastik.org/license.html
###############################################################################
# Built-in
import os
import re
import logging
import itertools
from functools import partial

# Third-party
import numpy
from PyQt4 import uic
from PyQt4.QtCore import Qt
from PyQt4.QtGui import QIcon, QColor, QShortcut, QKeySequence, QApplication

# HCI
from volumina.api import LazyflowSinkSource, ColortableLayer
from volumina.utility import ShortcutManager, PreferencesManager
from ilastik.shell.gui.iconMgr import ilastikIcons
from ilastik.widgets.labelListView import Label
from ilastik.widgets.labelListModel import LabelListModel

# ilastik
from ilastik.utility import bind 
from ilastik.utility.gui import ThunkEventHandler, threadRouted
from ilastik.applets.layerViewer.layerViewerGui import LayerViewerGui

# Loggers
logger = logging.getLogger(__name__)

#===----------------------------------------------------------------------------------------------------------------===

class Tool():
    """Enumerate the types of toolbar buttons."""
    Navigation = 0 # Arrow
    Paint      = 1
    Erase      = 2
    Threshold  = 3

class LabelingGui(LayerViewerGui):
    """
    Provides all the functionality of a simple layerviewer
    applet with the added functionality of labeling.
    """
    ###########################################
    ### AppletGuiInterface Concrete Methods ###
    ###########################################

    def centralWidget( self ):
        return self

    def appletDrawer(self):
        return self._labelControlUi

    def stopAndCleanUp(self):
        super(LabelingGui, self).stopAndCleanUp()

        for fn in self.__cleanup_fns:
            fn()

    ###########################################
    ###########################################

    @property
    def minLabelNumber(self):
        return self._minLabelNumber
    @minLabelNumber.setter
    def minLabelNumber(self, n):
        self._minLabelNumer = n
        while self._labelControlUi.labelListModel.rowCount() < n:
            self._addNewLabel()
    @property
    def maxLabelNumber(self):
        return self._maxLabelNumber
    @maxLabelNumber.setter
    def maxLabelNumber(self, n):
        self._maxLabelNumber = n
        while self._labelControlUi.labelListModel.rowCount() < n:
            self._removeLastLabel()

    @property
    def labelingDrawerUi(self):
        return self._labelControlUi

    @property
    def labelListData(self):
        return self._labelControlUi.labelListModel

    def selectLabel(self, labelIndex):
        """Programmatically select the given labelIndex, which start from 0.
           Equivalent to clicking on the (labelIndex+1)'th position in the label widget."""
        self._labelControlUi.labelListModel.select(labelIndex)

    class LabelingSlots(object):
        """
        This class serves as the parameter for the LabelingGui constructor.
        It provides the slots that the labeling GUI uses to source labels to the display and sink labels from the
        user's mouse clicks.
        """
        def __init__(self):
            # Slot to insert elements onto
            self.labelInput = None # labelInput.setInSlot(xxx)
            # Slot to read elements from
            self.labelOutput = None # labelOutput.get(roi)
            # Slot that determines which label value corresponds to erased values
            self.labelEraserValue = None # labelEraserValue.setValue(xxx)
            # Slot that is used to request wholesale label deletion
            self.labelDelete = None # labelDelete.setValue(xxx)
            # Slot that gives a list of label names
            self.labelNames = None # labelNames.value

            # Slot to specify which images the user is allowed to label.
            self.labelsAllowed = None # labelsAllowed.value == True

    def __init__(self, parentApplet, labelingSlots, topLevelOperatorView, drawerUiPath=None, rawInputSlot=None, crosshair=True):
        """
        Constructor.

        :param labelingSlots: Provides the slots needed for sourcing/sinking label data.  See LabelingGui.LabelingSlots
                              class source for details.
        :param topLevelOperatorView: is provided to the LayerViewerGui (the base class)
        :param drawerUiPath: can be given if you provide an extended drawer UI file.  Otherwise a default one is used.
        :param rawInputSlot: Data from the rawInputSlot parameter will be displayed directly underneath the elements
                             (if provided).
        """

        # Do have have all the slots we need?
        assert isinstance(labelingSlots, LabelingGui.LabelingSlots)
        assert labelingSlots.labelInput is not None, "Missing a required slot."
        assert labelingSlots.labelOutput is not None, "Missing a required slot."
        assert labelingSlots.labelEraserValue is not None, "Missing a required slot."
        assert labelingSlots.labelDelete is not None, "Missing a required slot."
        assert labelingSlots.labelNames is not None, "Missing a required slot."
        assert labelingSlots.labelsAllowed is not None, "Missing a required slot."

        self.__cleanup_fns = []

        self._labelingSlots = labelingSlots
        self._minLabelNumber = 0
        self._maxLabelNumber = 99 #100 or 255 is reserved for eraser

        self._rawInputSlot = rawInputSlot

        self._labelingSlots.labelNames.notifyDirty( bind(self._updateLabelList) )
        self.__cleanup_fns.append( partial( self._labelingSlots.labelNames.unregisterDirty, bind(self._updateLabelList) ) )
        
        self._colorTable16 = self._createDefault16ColorColorTable()
        self._programmaticallyRemovingLabels = False

        if drawerUiPath is None:
            # Default ui file
            drawerUiPath = os.path.split(__file__)[0] + '/labelingDrawer.ui'
        self._initLabelUic(drawerUiPath)

        # Init base class
        super(LabelingGui, self).__init__(parentApplet,
                                          topLevelOperatorView,
                                          [labelingSlots.labelInput, labelingSlots.labelOutput],
                                          crosshair=crosshair)

        self.__initShortcuts()
        self._labelingSlots.labelEraserValue.setValue(self.editor.brushingModel.erasingNumber)

        # Register for thunk events (easy UI calls from non-GUI threads)
        self.thunkEventHandler = ThunkEventHandler(self)
        self._changeInteractionMode(Tool.Navigation)

    def _initLabelUic(self, drawerUiPath):
        _labelControlUi = uic.loadUi(drawerUiPath)

        # We own the applet bar ui
        self._labelControlUi = _labelControlUi

        # Initialize the label list model
        model = LabelListModel()
        _labelControlUi.labelListView.setModel(model)
        _labelControlUi.labelListModel=model
        _labelControlUi.labelListModel.rowsRemoved.connect(self._onLabelRemoved)
        _labelControlUi.labelListModel.elementSelected.connect(self._onLabelSelected)

        # Connect Applet GUI to our event handlers
        if hasattr(_labelControlUi, "AddLabelButton"):
            _labelControlUi.AddLabelButton.setIcon( QIcon(ilastikIcons.AddSel) )
            _labelControlUi.AddLabelButton.clicked.connect( bind(self._addNewLabel) )
        _labelControlUi.labelListModel.dataChanged.connect(self.onLabelListDataChanged)

        # Initialize the arrow tool button with an icon and handler
        iconPath = os.path.split(__file__)[0] + "/icons/arrow.png"
        arrowIcon = QIcon(iconPath)
        _labelControlUi.arrowToolButton.setIcon(arrowIcon)
        _labelControlUi.arrowToolButton.setCheckable(True)
        _labelControlUi.arrowToolButton.clicked.connect( lambda checked: self._handleToolButtonClicked(checked, Tool.Navigation) )

        # Initialize the paint tool button with an icon and handler
        paintBrushIconPath = os.path.split(__file__)[0] + "/icons/paintbrush.png"
        paintBrushIcon = QIcon(paintBrushIconPath)
        _labelControlUi.paintToolButton.setIcon(paintBrushIcon)
        _labelControlUi.paintToolButton.setCheckable(True)
        _labelControlUi.paintToolButton.clicked.connect( lambda checked: self._handleToolButtonClicked(checked, Tool.Paint) )

        # Initialize the erase tool button with an icon and handler
        eraserIconPath = os.path.split(__file__)[0] + "/icons/eraser.png"
        eraserIcon = QIcon(eraserIconPath)
        _labelControlUi.eraserToolButton.setIcon(eraserIcon)
        _labelControlUi.eraserToolButton.setCheckable(True)
        _labelControlUi.eraserToolButton.clicked.connect( lambda checked: self._handleToolButtonClicked(checked, Tool.Erase) )

        # Initialize the thresholding tool
        if hasattr(_labelControlUi, "thresToolButton"):
            thresholdIconPath = os.path.split(__file__)[0] \
              + "/icons/threshold.png"
            thresholdIcon = QIcon(thresholdIconPath)
            _labelControlUi.thresToolButton.setIcon(thresholdIcon)
            _labelControlUi.thresToolButton.setCheckable(True)
            _labelControlUi.thresToolButton.clicked.connect( lambda checked: self._handleToolButtonClicked(checked, Tool.Threshold) )

<<<<<<< HEAD
=======

>>>>>>> 2b1452a0
        # This maps tool types to the buttons that enable them
        if hasattr(_labelControlUi, "thresToolButton"):
            self.toolButtons = { Tool.Navigation : _labelControlUi.arrowToolButton,
                                 Tool.Paint      : _labelControlUi.paintToolButton,
                                 Tool.Erase      : _labelControlUi.eraserToolButton,
                                 Tool.Threshold  : _labelControlUi.thresToolButton}
        else:
            self.toolButtons = { Tool.Navigation : _labelControlUi.arrowToolButton,
                                 Tool.Paint      : _labelControlUi.paintToolButton,
                                 Tool.Erase      : _labelControlUi.eraserToolButton}
            
        self.brushSizes = [ 1, 3, 5, 7, 11, 23, 31, 61 ]

        for size in self.brushSizes:
            _labelControlUi.brushSizeComboBox.addItem( str(size) )

        _labelControlUi.brushSizeComboBox.currentIndexChanged.connect(self._onBrushSizeChange)

        self.paintBrushSizeIndex = PreferencesManager().get( 'labeling', 'paint brush size', default=0 )
        self.eraserSizeIndex = PreferencesManager().get( 'labeling', 'eraser brush size', default=4 )

    def onLabelListDataChanged(self, topLeft, bottomRight):
        """Handle changes to the label list selections."""
        firstRow = topLeft.row()
        lastRow  = bottomRight.row()

        firstCol = topLeft.column()
        lastCol  = bottomRight.column()

        # We only care about the color column
        if firstCol <= 0 <= lastCol:
            assert(firstRow == lastRow) # Only one data item changes at a time

            #in this case, the actual data (for example color) has changed
            color = self._labelControlUi.labelListModel[firstRow].brushColor()
            self._colorTable16[firstRow+1] = color.rgba()
            self.editor.brushingModel.setBrushColor(color)

            # Update the label layer colortable to match the list entry
            labellayer = self._getLabelLayer()
            if labellayer is not None:
                labellayer.colorTable = self._colorTable16

    def __initShortcuts(self):
        mgr = ShortcutManager()
        ActionInfo = ShortcutManager.ActionInfo
        shortcutGroupName = "Labeling"

        if hasattr(self.labelingDrawerUi, "AddLabelButton"):

            mgr.register("a", ActionInfo( shortcutGroupName,
                                          "New Label",
                                          "Add New Label Class",
                                          self.labelingDrawerUi.AddLabelButton.click,
                                          self.labelingDrawerUi.AddLabelButton,
                                          self.labelingDrawerUi.AddLabelButton ) )

        mgr.register( "n", ActionInfo( shortcutGroupName,
                                       "Navigation Cursor",
                                       "Navigation Cursor",
                                       self.labelingDrawerUi.arrowToolButton.click,
                                       self.labelingDrawerUi.arrowToolButton,
                                       self.labelingDrawerUi.arrowToolButton ) )

        mgr.register( "b", ActionInfo( shortcutGroupName,
                                       "Brush Cursor",
                                       "Brush Cursor",
                                       self.labelingDrawerUi.paintToolButton.click,
                                       self.labelingDrawerUi.paintToolButton,
                                       self.labelingDrawerUi.paintToolButton ) )

        mgr.register( "e", ActionInfo( shortcutGroupName,
                                       "Eraser Cursor",
                                       "Eraser Cursor",
                                       self.labelingDrawerUi.eraserToolButton.click,
                                       self.labelingDrawerUi.eraserToolButton,
                                       self.labelingDrawerUi.eraserToolButton ) )
        if hasattr(self.labelingDrawerUi, "thresToolButton"):
            mgr.register( "t", ActionInfo( shortcutGroupName,
                                           "Window Leveling",
                                           "<p>Window Leveling can be used to adjust the data range used for visualization. Pressing the left mouse button while moving the mouse back and forth changes the window width (data range). Moving the mouse in the left-right plane changes the window mean. Pressing the right mouse button leads to an automatic range adjustment.",
                                           self.labelingDrawerUi.thresToolButton.click,
                                           self.labelingDrawerUi.thresToolButton,
                                           self.labelingDrawerUi.thresToolButton ) )
        

        if hasattr(self.labelingDrawerUi, "thresToolButton"):
            mgr.register( "t", ActionInfo( shortcutGroupName,
                                           "Thresholding",
                                           "Thresholding",
                                           self.labelingDrawerUi.thresToolButton.click,
                                           self.labelingDrawerUi.thresToolButton,
                                           self.labelingDrawerUi.thresToolButton ) )
        

        self._labelShortcuts = []

    def _updateLabelShortcuts(self):
        numShortcuts = len(self._labelShortcuts)
        numRows = len(self._labelControlUi.labelListModel)

        mgr = ShortcutManager()
        ActionInfo = ShortcutManager.ActionInfo
        # Add any shortcuts we don't have yet.
        for i in range(numShortcuts,numRows):
            toolTipObject = LabelListModel.EntryToolTipAdapter(self._labelControlUi.labelListModel, i)
            action_info = ActionInfo( "Labeling", 
                                      "Select Label {}".format(i+1),
                                      "Select Label {}".format(i+1),
                                      partial(self._labelControlUi.labelListView.selectRow, i),
                                      self._labelControlUi.labelListView,
                                      toolTipObject )
            mgr.register( str(i+1), action_info )
            self._labelShortcuts.append( action_info )

        # Make sure that all shortcuts have an appropriate description
        for i in range(numRows):
            action_info = self._labelShortcuts[i]
            description = "Select " + self._labelControlUi.labelListModel[i].name
            new_action_info = mgr.update_description(action_info, description)
            self._labelShortcuts[i] = new_action_info

    def hideEvent(self, event):
        """
        QT event handler.
        The user has selected another applet or is closing the whole app.
        Save all preferences.
        """
        with PreferencesManager() as prefsMgr:
            prefsMgr.set('labeling', 'paint brush size', self.paintBrushSizeIndex)
            prefsMgr.set('labeling', 'eraser brush size', self.eraserSizeIndex)
        super(LabelingGui, self).hideEvent(event)

    def _handleToolButtonClicked(self, checked, toolId):
        """
        Called when the user clicks any of the "tool" buttons in the label applet bar GUI.
        """
        if not checked:
            # Users can only *switch between* tools, not turn them off.
            # If they try to turn a button off, re-select it automatically.
            self.toolButtons[toolId].setChecked(True)
        else:
            # If the user is checking a new button
            self._changeInteractionMode( toolId )

    @threadRouted
    def _changeInteractionMode( self, toolId ):
        """
        Implement the GUI's response to the user selecting a new tool.
        """
        # Uncheck all the other buttons
        for tool, button in self.toolButtons.items():
            if tool != toolId:
                button.setChecked(False)

        # If we have no editor, we can't do anything yet
        if self.editor is None:
            return

        # The volume editor expects one of two specific names
<<<<<<< HEAD
        modeNames = { Tool.Navigation   : "navigation",
                      Tool.Paint        : "brushing",
                      Tool.Erase        : "brushing" ,
                      Tool.Threshold    : "thresholding"}
=======
        if hasattr(self.labelingDrawerUi, "thresToolButton"):
            modeNames = { Tool.Navigation   : "navigation",
                          Tool.Paint        : "brushing",
                          Tool.Erase        : "brushing" ,
                          Tool.Threshold    : "thresholding"}
        else:
            modeNames = { Tool.Navigation   : "navigation",
                          Tool.Paint        : "brushing",
                          Tool.Erase        : "brushing" }
>>>>>>> 2b1452a0

        # If the user can't label this image, disable the button and say why its disabled
        labelsAllowed = False

        labelsAllowedSlot = self._labelingSlots.labelsAllowed
        if labelsAllowedSlot.ready():
            labelsAllowed = labelsAllowedSlot.value

            if hasattr(self._labelControlUi, "AddLabelButton"):
                if not labelsAllowed or self._labelControlUi.labelListModel.rowCount() == self.maxLabelNumber:
                    self._labelControlUi.AddLabelButton.setEnabled(False)
                if labelsAllowed:
                    self._labelControlUi.AddLabelButton.setText("Add Label")
                else:
                    self._labelControlUi.AddLabelButton.setText("(Labeling Not Allowed)")

        e = labelsAllowed & (self._labelControlUi.labelListModel.rowCount() > 0)
        self._gui_enableLabeling(e)
        
        if labelsAllowed:
            # Update the applet bar caption
            if toolId == Tool.Navigation:
                # update GUI 
                self._gui_setNavigation()
                
            elif toolId == Tool.Paint:
                # If necessary, tell the brushing model to stop erasing
                if self.editor.brushingModel.erasing:
                    self.editor.brushingModel.disableErasing()
                # Set the brushing size
                brushSize = self.brushSizes[self.paintBrushSizeIndex]
                self.editor.brushingModel.setBrushSize(brushSize)
                # update GUI 
                self._gui_setBrushing()

            elif toolId == Tool.Erase:
                # If necessary, tell the brushing model to start erasing
                if not self.editor.brushingModel.erasing:
                    self.editor.brushingModel.setErasing()
                # Set the brushing size
                eraserSize = self.brushSizes[self.eraserSizeIndex]
                self.editor.brushingModel.setBrushSize(eraserSize)
                # update GUI 
                self._gui_setErasing()
            elif toolId == Tool.Threshold:
                self._gui_setThresholding()

        self.editor.setInteractionMode( modeNames[toolId] )
        self._toolId = toolId
        
    def _gui_setThresholding(self):
        self._labelControlUi.brushSizeComboBox.setEnabled(False)
        self._labelControlUi.brushSizeCaption.setEnabled(False)
        self._labelControlUi.thresToolButton.setChecked(True)

    def _gui_setErasing(self):
        self._labelControlUi.brushSizeComboBox.setEnabled(True)
        self._labelControlUi.brushSizeCaption.setEnabled(True)
        self._labelControlUi.eraserToolButton.setChecked(True)
        self._labelControlUi.brushSizeCaption.setText("Size:")
        self._labelControlUi.brushSizeComboBox.setCurrentIndex(self.eraserSizeIndex)
    def _gui_setNavigation(self):
        self._labelControlUi.brushSizeComboBox.setEnabled(False)
        self._labelControlUi.brushSizeCaption.setEnabled(False)
        self._labelControlUi.arrowToolButton.setChecked(True)
        # self._labelControlUi.arrowToolButton.setChecked(True) # why twice?
    def _gui_setBrushing(self):
        self._labelControlUi.brushSizeComboBox.setEnabled(True)
        self._labelControlUi.brushSizeCaption.setEnabled(True)
        # Make sure the paint button is pressed
        self._labelControlUi.paintToolButton.setChecked(True)
        # Show the brush size control and set its caption
        self._labelControlUi.brushSizeCaption.setText("Size:")
        # Make sure the GUI reflects the correct size
        self._labelControlUi.brushSizeComboBox.setCurrentIndex(self.paintBrushSizeIndex)
    def _gui_enableLabeling(self, enable):
        self._labelControlUi.paintToolButton.setEnabled(enable)
        self._labelControlUi.eraserToolButton.setEnabled(enable)
        self._labelControlUi.brushSizeCaption.setEnabled(enable)
        self._labelControlUi.brushSizeComboBox.setEnabled(enable)


    def _onBrushSizeChange(self, index):
        """
        Handle the user's new brush size selection.
        Note: The editor's brushing model currently maintains only a single
              brush size, which is used for both painting and erasing.
              However, we maintain two different sizes for the user and swap
              them depending on which tool is selected.
        """
        newSize = self.brushSizes[index]
        if self.editor.brushingModel.erasing:
            self.eraserSizeIndex = index
            self.editor.brushingModel.setBrushSize(newSize)
        else:
            self.paintBrushSizeIndex = index
            self.editor.brushingModel.setBrushSize(newSize)

    def _onLabelSelected(self, row):
        logger.debug("switching to label=%r" % (self._labelControlUi.labelListModel[row]))

        # If the user is selecting a label, he probably wants to be in paint mode
        self._changeInteractionMode(Tool.Paint)

        #+1 because first is transparent
        #FIXME: shouldn't be just row+1 here
        self.editor.brushingModel.setDrawnNumber(row+1)
        brushColor = self._labelControlUi.labelListModel[row].brushColor()
        self.editor.brushingModel.setBrushColor( brushColor )

    def _resetLabelSelection(self):
        logger.debug("Resetting label selection")
        if len(self._labelControlUi.labelListModel) > 0:
            self._labelControlUi.labelListView.selectRow(0)
        else:
            self._changeInteractionMode(Tool.Navigation)
        return True

    def _updateLabelList(self):
        """
        This function is called when the number of labels has changed without our knowledge.
        We need to add/remove labels until we have the right number
        """
        # Get the number of labels in the label data
        # (Or the number of the labels the user has added.)
        names = self._labelingSlots.labelNames.value
        numLabels = len(self._labelingSlots.labelNames.value)

        # Add rows until we have the right number
        while self._labelControlUi.labelListModel.rowCount() < numLabels:
            self._addNewLabel()

        # If we have too many rows, remove the rows that aren't in the list of names.
        if self._labelControlUi.labelListModel.rowCount() > len(names):
            indices_to_remove = []
            for i in range(self._labelControlUi.labelListModel.rowCount()):
                if self._labelControlUi.labelListModel[i].name not in names:
                    indices_to_remove.append( i )
        
            for i in reversed(indices_to_remove):
                self._labelControlUi.labelListModel.removeRow(i)

        # synchronize labelNames
        for i,n in enumerate(names):
            self._labelControlUi.labelListModel[i].name = n
                
        if hasattr(self._labelControlUi, "AddLabelButton"):
            self._labelControlUi.AddLabelButton.setEnabled(numLabels < self.maxLabelNumber)

    def _addNewLabel(self):
        QApplication.setOverrideCursor(Qt.WaitCursor)
        
        """
        Add a new label to the label list GUI control.
        Return the new number of labels in the control.
        """
        label = Label( self.getNextLabelName(), self.getNextLabelColor(),
                       pmapColor=self.getNextPmapColor(),
                   )
        label.nameChanged.connect(self._updateLabelShortcuts)
        label.nameChanged.connect(self.onLabelNameChanged)
        label.colorChanged.connect(self.onLabelColorChanged)
        label.pmapColorChanged.connect(self.onPmapColorChanged)

        newRow = self._labelControlUi.labelListModel.rowCount()
        self._labelControlUi.labelListModel.insertRow( newRow, label )
        newColorIndex = self._labelControlUi.labelListModel.index(newRow, 0)
        self.onLabelListDataChanged(newColorIndex, newColorIndex) # Make sure label layer colortable is in sync with the new color

        # Update operator with new name
        operator_names = self._labelingSlots.labelNames.value
        if len(operator_names) < self._labelControlUi.labelListModel.rowCount():
            operator_names.append( label.name )
            self._labelingSlots.labelNames.setValue( operator_names, check_changed=False )

        # Call the 'changed' callbacks immediately to initialize any listeners
        self.onLabelNameChanged()
        self.onLabelColorChanged()
        self.onPmapColorChanged()

        # Make the new label selected
        nlabels = self._labelControlUi.labelListModel.rowCount()
        selectedRow = nlabels-1
        self._labelControlUi.labelListModel.select(selectedRow)

        self._updateLabelShortcuts()
       
        e = self._labelControlUi.labelListModel.rowCount() > 0
        self._gui_enableLabeling(e)
        
        QApplication.restoreOverrideCursor()

    def getNextLabelName(self):
        """
        Return a suitable name for the next label added by the user.
        Subclasses may override this.
        """
        maxNum = 0
        for index, label in enumerate(self._labelControlUi.labelListModel):
            nums = re.findall("\d+", label.name)
            for n in nums:
                maxNum = max(maxNum, int(n))
        return "Label {}".format(maxNum+1)

    def getNextLabelColor(self):
        """
        Return a QColor to use for the next label.
        """
        numLabels = len(self._labelControlUi.labelListModel)
        if numLabels >= len(self._colorTable16)-1:
            # If the color table isn't large enough to handle all our labels,
            #  append a random color
            randomColor = QColor(numpy.random.randint(0,255), numpy.random.randint(0,255), numpy.random.randint(0,255))
            self._colorTable16.append( randomColor.rgba() )

        color = QColor()
        color.setRgba(self._colorTable16[numLabels+1]) # First entry is transparent (for zero label)
        return color

    def getNextPmapColor(self):
        """
        Return a QColor to use for the next label.
        """
        return None

    def onLabelNameChanged(self):
        """
        Subclasses can override this to respond to changes in the label names.
        """
        pass

    def onLabelColorChanged(self):
        """
        Subclasses can override this to respond to changes in the label colors.
        """
        pass
    
    def onPmapColorChanged(self):
        """
        Subclasses can override this to respond to changes in a label associated probability color.
        """
        pass

    def _removeLastLabel(self):
        """
        Programmatically (i.e. not from the GUI) reduce the size of the label list by one.
        """
        self._programmaticallyRemovingLabels = True
        numRows = self._labelControlUi.labelListModel.rowCount()
        # This will trigger the signal that calls _onLabelRemoved()
        self._labelControlUi.labelListModel.removeRow(numRows-1)
        self._updateLabelShortcuts()

        self._programmaticallyRemovingLabels = False

    def _clearLabelListGui(self):
        # Remove rows until we have the right number
        while self._labelControlUi.labelListModel.rowCount() > 0:
            self._removeLastLabel()

    def _onLabelRemoved(self, parent, start, end):
        # Don't respond unless this actually came from the GUI
        if self._programmaticallyRemovingLabels:
            return

        assert start == end
        row = start

        oldcount = self._labelControlUi.labelListModel.rowCount() + 1
        logger.debug("removing label {} out of {}".format( row, oldcount ))

        # Remove the deleted label's color from the color table so that renumbered labels keep their colors.
        oldColor = self._colorTable16.pop(row+1)

        # Recycle the deleted color back into the table (for the next label to be added)
        self._colorTable16.insert(oldcount, oldColor)

        # Update the labellayer colortable with the new color mapping
        labellayer = self._getLabelLayer()
        if labellayer is not None:
            labellayer.colorTable = self._colorTable16

        currentSelection = self._labelControlUi.labelListModel.selectedRow()
        if currentSelection == -1:
            # If we're deleting the currently selected row, then switch to a different row
            self.thunkEventHandler.post( self._resetLabelSelection )

        e = self._labelControlUi.labelListModel.rowCount() > 0
        self._gui_enableLabeling(e)

        # If the gui list model isn't in sync with the operator, update the operator.
        if len(self._labelingSlots.labelNames.value) > self._labelControlUi.labelListModel.rowCount():
            # Changing the deleteLabel input causes the operator (OpBlockedSparseArray)
            #  to search through the entire list of labels and delete the entries for the matching label.
            self._labelingSlots.labelDelete.setValue(row+1)
    
            # We need to "reset" the deleteLabel input to -1 when we're finished.
            #  Otherwise, you can never delete the same label twice in a row.
            #  (Only *changes* to the input are acted upon.)
            self._labelingSlots.labelDelete.setValue(-1)
            
            labelNames = self._labelingSlots.labelNames.value
            labelNames.pop(start)
            self._labelingSlots.labelNames.setValue(labelNames, check_changed=False)
       
    def getLayer(self, name):
        """find a layer by name"""
        try:
            labellayer = itertools.ifilter(lambda l: l.name == name, self.layerstack).next()
        except StopIteration:
            return None
        else:
            return labellayer

    def _getLabelLayer(self):
        return self.getLayer('Labels')

    def createLabelLayer(self, direct=False):
        """
        Return a colortable layer that displays the label slot data, along with its associated label source.
        direct: whether this layer is drawn synchronously by volumina
        """
        labelOutput = self._labelingSlots.labelOutput
        if not labelOutput.ready():
            return (None, None)
        else:
            # Add the layer to draw the labels, but don't add any labels
            labelsrc = LazyflowSinkSource( self._labelingSlots.labelOutput,
                                           self._labelingSlots.labelInput)

            labellayer = ColortableLayer(labelsrc, colorTable = self._colorTable16, direct=direct )
            labellayer.name = "Labels"
            labellayer.ref_object = None

            return labellayer, labelsrc

    def setupLayers(self):
        """
        Sets up the label layer for display by our base class (LayerViewerGui).
        If our subclass overrides this function to add his own layers,
        he **must** call this function explicitly.
        """
        layers = []

        # Labels
        labellayer, labelsrc = self.createLabelLayer()
        if labellayer is not None:
            layers.append(labellayer)

            # Tell the editor where to draw label data
            self.editor.setLabelSink(labelsrc)

        # Side effect 1: We want to guarantee that the label list
        #  is up-to-date before our subclass adds his layers
        self._updateLabelList()

        # Side effect 2: Switch to navigation mode if labels aren't
        #  allowed on this image.
        labelsAllowedSlot = self._labelingSlots.labelsAllowed
        if labelsAllowedSlot.ready() and not labelsAllowedSlot.value:
            self._changeInteractionMode(Tool.Navigation)

        # Raw Input Layer
        if self._rawInputSlot is not None and self._rawInputSlot.ready():
            layer = self.createStandardLayerFromSlot( self._rawInputSlot )
            layer.name = "Raw Input"
            layer.visible = True
            layer.opacity = 1.0

            layers.append(layer)

        return layers

    def _createDefault16ColorColorTable(self):
        colors = []
        # Transparent for the zero label
        colors.append(QColor(0,0,0,0))
        # ilastik v0.5 colors
        colors.append( QColor( Qt.red ) )
        colors.append( QColor( Qt.green ) )
        colors.append( QColor( Qt.yellow ) )
        colors.append( QColor( Qt.blue ) )
        colors.append( QColor( Qt.magenta ) )
        colors.append( QColor( Qt.darkYellow ) )
        colors.append( QColor( Qt.lightGray ) )
        # Additional colors
        colors.append( QColor(255, 105, 180) ) #hot pink
        colors.append( QColor(102, 205, 170) ) #dark aquamarine
        colors.append( QColor(165,  42,  42) ) #brown
        colors.append( QColor(0, 0, 128) )     #navy
        colors.append( QColor(255, 165, 0) )   #orange
        colors.append( QColor(173, 255,  47) ) #green-yellow
        colors.append( QColor(128,0, 128) )    #purple
        colors.append( QColor(240, 230, 140) ) #khaki
        assert len(colors) == 16
        return [c.rgba() for c in colors]<|MERGE_RESOLUTION|>--- conflicted
+++ resolved
@@ -232,10 +232,7 @@
             _labelControlUi.thresToolButton.setCheckable(True)
             _labelControlUi.thresToolButton.clicked.connect( lambda checked: self._handleToolButtonClicked(checked, Tool.Threshold) )
 
-<<<<<<< HEAD
-=======
-
->>>>>>> 2b1452a0
+
         # This maps tool types to the buttons that enable them
         if hasattr(_labelControlUi, "thresToolButton"):
             self.toolButtons = { Tool.Navigation : _labelControlUi.arrowToolButton,
@@ -322,15 +319,6 @@
                                            self.labelingDrawerUi.thresToolButton ) )
         
 
-        if hasattr(self.labelingDrawerUi, "thresToolButton"):
-            mgr.register( "t", ActionInfo( shortcutGroupName,
-                                           "Thresholding",
-                                           "Thresholding",
-                                           self.labelingDrawerUi.thresToolButton.click,
-                                           self.labelingDrawerUi.thresToolButton,
-                                           self.labelingDrawerUi.thresToolButton ) )
-        
-
         self._labelShortcuts = []
 
     def _updateLabelShortcuts(self):
@@ -396,12 +384,6 @@
             return
 
         # The volume editor expects one of two specific names
-<<<<<<< HEAD
-        modeNames = { Tool.Navigation   : "navigation",
-                      Tool.Paint        : "brushing",
-                      Tool.Erase        : "brushing" ,
-                      Tool.Threshold    : "thresholding"}
-=======
         if hasattr(self.labelingDrawerUi, "thresToolButton"):
             modeNames = { Tool.Navigation   : "navigation",
                           Tool.Paint        : "brushing",
@@ -411,7 +393,6 @@
             modeNames = { Tool.Navigation   : "navigation",
                           Tool.Paint        : "brushing",
                           Tool.Erase        : "brushing" }
->>>>>>> 2b1452a0
 
         # If the user can't label this image, disable the button and say why its disabled
         labelsAllowed = False
