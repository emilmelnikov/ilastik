--- conflicted
+++ resolved
@@ -125,9 +125,9 @@
     LabelColors = OutputSlot()
     PmapColors = OutputSlot()
 
-<<<<<<< HEAD
+#<<<<<<< HEAD
     MaxNumObj = OutputSlot()
-=======
+#=======
     # Use a slot for storing the export settings in the project file.
     ExportSettings = OutputSlot()
     # Override functions ExportingOperator mixin
@@ -144,7 +144,7 @@
         assert slot is self.ExportSettings, \
             "Should be no need to execute this slot: {}".format( slot.name )
         result[0] = numpy.array(None, None)
->>>>>>> 7cbe7e4e
+#>>>>>>> 7cbe7e4e6f6bd264eb06d55b34df55ce2c1dadc2
 
     def __init__(self, *args, **kwargs):
         super(OpObjectClassification, self).__init__(*args, **kwargs)
@@ -358,7 +358,7 @@
     def setupOutputs(self):
         self.Warnings.meta.shape = (1,)
 
-        self.CachedProbabilities.meta.assignFrom(self.BinaryImages.meta)
+        #self.CachedProbabilities.meta.assignFrom(self.BinaryImages.meta)#not in master
 
         axisOrder = [ tag.key for tag in self.RawImages[0].meta.axistags ]
 
