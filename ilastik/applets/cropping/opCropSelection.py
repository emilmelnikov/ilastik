--- conflicted
+++ resolved
@@ -183,11 +183,7 @@
         tagged_shape["c"] = 1
 
         # Aim for blocks that are roughly 1MB
-<<<<<<< HEAD
-        block_shape = determineBlockShape( list(tagged_shape.values()), 1e6 )
-=======
         block_shape = determineBlockShape(list(tagged_shape.values()), 1e6)
->>>>>>> eccc62cb
         self.opCropArray.blockShape.setValue(block_shape)
 
     def setInSlot(self, slot, subindex, roi, value):
