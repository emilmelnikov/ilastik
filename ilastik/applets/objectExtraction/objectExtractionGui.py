from PyQt4.QtGui import QWidget, QColor, QProgressDialog
from PyQt4 import uic
from PyQt4.QtCore import Qt, QString

from lazyflow.rtype import SubRegion
import os

from ilastik.applets.base.appletGuiInterface import AppletGuiInterface

from volumina.api import LazyflowSource, GrayscaleLayer, RGBALayer, ConstantSource, \
                         LayerStackModel, VolumeEditor, VolumeEditorWidget, ColortableLayer
import volumina.colortables as colortables


import logging
logger = logging.getLogger(__name__)
traceLogger = logging.getLogger('TRACE.' + __name__)



class ObjectExtractionGui( QWidget ):
    """
    """
   
    ###########################################
    ### AppletGuiInterface Concrete Methods ###
    ###########################################

    def centralWidget( self ):
        """ Return the widget that will be displayed in the main viewer area. """ 
        return self.volumeEditorWidget

    def appletDrawer( self ):
        return self._drawer

    def menus( self ):
        return []

    def viewerControlWidget( self ):
        return self._viewerControlWidget
 
    def stopAndCleanUp( self ):
        pass
  
    def _initViewer( self ):
        mainOperator = self.mainOperator

        self.binaryimages = LazyflowSource( mainOperator.BinaryImage )
        layer = GrayscaleLayer( self.binaryimages, range=(0,1), normalize=(0,1) )
        layer.name = "Input Image"
        self.layerstack.append(layer)

        ct = colortables.create_default_16bit()
        self.objectssrc = LazyflowSource( mainOperator.LabelImage )
        ct[0] = QColor(0,0,0,0).rgba() # make 0 transparent
        layer = ColortableLayer( self.objectssrc, ct )
        layer.name = "Label Image"
        layer.opacity = 0.5
        self.layerstack.append(layer)

        self.centerimagesrc = LazyflowSource( mainOperator.ObjectCenterImage )
        layer = RGBALayer( red=ConstantSource(255), alpha=self.centerimagesrc )
        layer.name = "Object Centers"
        layer.visible = False
        self.layerstack.append( layer )
                        
        if mainOperator.BinaryImage.meta.shape:
            self.editor.dataShape = mainOperator.LabelImage.meta.shape
        mainOperator.BinaryImage.notifyMetaChanged( self._onMetaChanged )            


    ###########################################
    ###########################################
    
    def __init__(self, topLevelOperatorView):
        """
        """
        super(ObjectExtractionGui, self).__init__()
        self.mainOperator = topLevelOperatorView
        self.layerstack = LayerStackModel()

        self._viewerControlWidget = None
        self._initViewerControlUi()

        self.editor = None
        self._initEditor()

        self._initAppletDrawerUi()
        assert(self.appletDrawer() is not None)
        self._initViewer()


    def _onMetaChanged( self, slot ):
        if slot is self.mainOperator.BinaryImage:
            if slot.meta.shape:
                self.editor.dataShape = slot.meta.shape

<<<<<<< HEAD
=======
        if slot is self.mainOperator.RawImage:
            if slot.meta.shape and not self.rawsrc:
                self.rawsrc = LazyflowSource( self.mainOperator.RawImage )
                layerraw = GrayscaleLayer( self.rawsrc )
                layerraw.name = "Raw"
                self.layerstack.append( layerraw )

    def _onReady( self, slot ):
        if slot is self.mainOperator.RawImage:
            if slot.meta.shape and not self.rawsrc:
                self.rawsrc = LazyflowSource( self.mainOperator.RawImage )
                layerraw = GrayscaleLayer( self.rawsrc )
                layerraw.name = "Raw"
                self.layerstack.append( layerraw )

    def _initViewer( self ):
        mainOperator = self.mainOperator

        ct = colortables.create_default_8bit()
        ct = [QColor(0,0,0,0).rgba(), QColor(0,0,255,255).rgba()]
        self.binaryimagesrc = LazyflowSource( mainOperator.BinaryImage )
        #layer = GrayscaleLayer( self.binaryimagesrc, range=(0,1), normalize=(0,1) )
        layer = ColortableLayer( self.binaryimagesrc, ct )
        layer.name = "Binary Image"
        self.layerstack.append(layer)

        ct = colortables.create_default_16bit()
        self.objectssrc = LazyflowSource( mainOperator.LabelImage )
        ct[0] = QColor(0,0,0,0).rgba() # make 0 transparent
        layer = ColortableLayer( self.objectssrc, ct )
        layer.name = "Label Image"
        layer.opacity = 0.5
        self.layerstack.append(layer)

        self.centerimagesrc = LazyflowSource( mainOperator.ObjectCenterImage )
        layer = RGBALayer( red=ConstantSource(255), alpha=self.centerimagesrc )
        layer.name = "Object Centers"
        self.layerstack.append( layer )


        ## raw data layer
        self.rawsrc = None
        #if mainOperator.RawImage.meta.shape:
        self.rawsrc = LazyflowSource( self.mainOperator.RawImage )
        layerraw = GrayscaleLayer( self.rawsrc )
        layerraw.name = "Raw"
        self.layerstack.insert( len(self.layerstack), layerraw )

        mainOperator.RawImage.notifyReady( self._onReady )
        mainOperator.RawImage.notifyMetaChanged( self._onMetaChanged )           


        if mainOperator.BinaryImage.meta.shape:
            self.editor.dataShape = mainOperator.BinaryImage.meta.shape
        mainOperator.BinaryImage.notifyMetaChanged( self._onMetaChanged )
>>>>>>> b9761346
 
    def _initEditor(self):
        """
        Initialize the Volume Editor GUI.
        """

        self.editor = VolumeEditor(self.layerstack)

        #self.editor.newImageView2DFocus.connect(self.setIconToViewMenu)
        #self.editor.setInteractionMode( 'navigation' )
        self.volumeEditorWidget = VolumeEditorWidget()
        self.volumeEditorWidget.init(self.editor)

        # The editor's layerstack is in charge of which layer movement buttons are enabled
        model = self.editor.layerStack
        model.canMoveSelectedUp.connect(self._viewerControlWidget.UpButton.setEnabled)
        model.canMoveSelectedDown.connect(self._viewerControlWidget.DownButton.setEnabled)
        model.canDeleteSelected.connect(self._viewerControlWidget.DeleteButton.setEnabled)     

        # Connect our layer movement buttons to the appropriate layerstack actions
        self._viewerControlWidget.layerWidget.init(model)
        self._viewerControlWidget.UpButton.clicked.connect(model.moveSelectedUp)
        self._viewerControlWidget.DownButton.clicked.connect(model.moveSelectedDown)
        self._viewerControlWidget.DeleteButton.clicked.connect(model.deleteSelected)

        self.editor._lastImageViewFocus = 0
        

            
    def _initAppletDrawerUi(self):
        # Load the ui file (find it in our own directory)
        localDir = os.path.split(__file__)[0]
        self._drawer = uic.loadUi(localDir+"/drawer.ui")

        self._drawer.labelImageButton.pressed.connect(self._onLabelImageButtonPressed)
        self._drawer.extractObjectsButton.pressed.connect(self._onExtractObjectsButtonPressed)        
        
        self._drawer.doAllButton.pressed.connect(self._onDoAllButtonPressed)


    def _initViewerControlUi( self ):
        p = os.path.split(__file__)[0]+'/'
        if p == "/": p = "."+p
        self._viewerControlWidget = uic.loadUi(p+"viewerControls.ui")

    def _onLabelImageButtonPressed( self ):
        m = self.mainOperator.LabelImage.meta
        maxt = m.shape[0] - 1 # the last time frame will be dropped
        progress = QProgressDialog("Labeling Binary Images...", "Stop", 0, maxt)
        progress.setWindowModality(Qt.ApplicationModal)
        progress.setMinimumDuration(0)
        progress.setCancelButtonText(QString())
        progress.forceShow()

        self.mainOperator._opLabelImage._fixed = False
        reqs = []
        for t in range(maxt):            
            reqs.append(self.mainOperator._opLabelImage.LabelImageComputation([t]))
            reqs[-1].submit()            

        for i, req in enumerate(reqs):
            progress.setValue(i)
            if progress.wasCanceled():
                req.cancel()
            else:
                req.wait()
                
        progress.setValue(maxt)        
        
        roi = SubRegion(self.mainOperator.LabelImage, start=5*(0,), stop=m.shape)
        self.mainOperator.LabelImage.setDirty(roi)
        
        print 'Label Segmentation: done.'


    def _onExtractObjectsButtonPressed( self ):
        maxt = self.mainOperator.LabelImage.meta.shape[0] - 1 # the last time frame will be dropped
        progress = QProgressDialog("Extracting objects...", "Stop", 0, maxt)
        progress.setWindowModality(Qt.ApplicationModal)
        progress.setMinimumDuration(0)
        progress.setCancelButtonText(QString())

        reqs = []
        self.mainOperator._opRegFeats.fixed = False
        for t in range(maxt):
            reqs.append(self.mainOperator.RegionFeatures([t]))
            reqs[-1].submit()
            
        for i, req in enumerate(reqs):
            progress.setValue(i)
            if progress.wasCanceled():
                req.cancel()
            else:
                req.wait()
                
        self.mainOperator._opRegFeats.fixed = True         
        progress.setValue(maxt)
        
        self.mainOperator.ObjectCenterImage.setDirty( SubRegion(self.mainOperator.ObjectCenterImage))        
                
        print 'Object Extraction: done.'

        
    def _onDoAllButtonPressed(self):    
        self._onLabelImageButtonPressed()
        self._onExtractObjectsButtonPressed()
        
        <|MERGE_RESOLUTION|>--- conflicted
+++ resolved
@@ -42,14 +42,61 @@
     def stopAndCleanUp( self ):
         pass
   
+    ###########################################
+    ###########################################
+    
+    def __init__(self, topLevelOperatorView):
+        """
+        """
+        super(ObjectExtractionGui, self).__init__()
+        self.mainOperator = topLevelOperatorView
+        self.layerstack = LayerStackModel()
+
+        self._viewerControlWidget = None
+        self._initViewerControlUi()
+
+        self.editor = None
+        self._initEditor()
+
+        self._initAppletDrawerUi()
+        assert(self.appletDrawer() is not None)
+        self._initViewer()
+
+
+    def _onMetaChanged( self, slot ):
+        if slot is self.mainOperator.BinaryImage:
+            if slot.meta.shape:
+                self.editor.dataShape = slot.meta.shape
+
+        if slot is self.mainOperator.RawImage:
+            if slot.meta.shape and not self.rawsrc:
+                self.rawsrc = LazyflowSource( self.mainOperator.RawImage )
+                layerraw = GrayscaleLayer( self.rawsrc )
+                layerraw.name = "Raw"
+                self.layerstack.append( layerraw )
+
+    def _onReady( self, slot ):
+        if slot is self.mainOperator.RawImage:
+            if slot.meta.shape and not self.rawsrc:
+                self.rawsrc = LazyflowSource( self.mainOperator.RawImage )
+                layerraw = GrayscaleLayer( self.rawsrc )
+                layerraw.name = "Raw"
+                self.layerstack.append( layerraw )
+
     def _initViewer( self ):
         mainOperator = self.mainOperator
 
+#        ct = [QColor(0,0,0,0).rgba(), QColor(0,0,255,255).rgba()]
+#        self.binaryimagesrc = LazyflowSource( mainOperator.BinaryImage )        
+#        layer = ColortableLayer( self.binaryimagesrc, ct )
+#        layer.name = "Binary Image"
+#        self.layerstack.append(layer)
+        
         self.binaryimages = LazyflowSource( mainOperator.BinaryImage )
         layer = GrayscaleLayer( self.binaryimages, range=(0,1), normalize=(0,1) )
-        layer.name = "Input Image"
+        layer.name = "Binary Image"
         self.layerstack.append(layer)
-
+                
         ct = colortables.create_default_16bit()
         self.objectssrc = LazyflowSource( mainOperator.LabelImage )
         ct[0] = QColor(0,0,0,0).rgba() # make 0 transparent
@@ -63,83 +110,9 @@
         layer.name = "Object Centers"
         layer.visible = False
         self.layerstack.append( layer )
-                        
-        if mainOperator.BinaryImage.meta.shape:
-            self.editor.dataShape = mainOperator.LabelImage.meta.shape
-        mainOperator.BinaryImage.notifyMetaChanged( self._onMetaChanged )            
-
-
-    ###########################################
-    ###########################################
-    
-    def __init__(self, topLevelOperatorView):
-        """
-        """
-        super(ObjectExtractionGui, self).__init__()
-        self.mainOperator = topLevelOperatorView
-        self.layerstack = LayerStackModel()
-
-        self._viewerControlWidget = None
-        self._initViewerControlUi()
-
-        self.editor = None
-        self._initEditor()
-
-        self._initAppletDrawerUi()
-        assert(self.appletDrawer() is not None)
-        self._initViewer()
-
-
-    def _onMetaChanged( self, slot ):
-        if slot is self.mainOperator.BinaryImage:
-            if slot.meta.shape:
-                self.editor.dataShape = slot.meta.shape
-
-<<<<<<< HEAD
-=======
-        if slot is self.mainOperator.RawImage:
-            if slot.meta.shape and not self.rawsrc:
-                self.rawsrc = LazyflowSource( self.mainOperator.RawImage )
-                layerraw = GrayscaleLayer( self.rawsrc )
-                layerraw.name = "Raw"
-                self.layerstack.append( layerraw )
-
-    def _onReady( self, slot ):
-        if slot is self.mainOperator.RawImage:
-            if slot.meta.shape and not self.rawsrc:
-                self.rawsrc = LazyflowSource( self.mainOperator.RawImage )
-                layerraw = GrayscaleLayer( self.rawsrc )
-                layerraw.name = "Raw"
-                self.layerstack.append( layerraw )
-
-    def _initViewer( self ):
-        mainOperator = self.mainOperator
-
-        ct = colortables.create_default_8bit()
-        ct = [QColor(0,0,0,0).rgba(), QColor(0,0,255,255).rgba()]
-        self.binaryimagesrc = LazyflowSource( mainOperator.BinaryImage )
-        #layer = GrayscaleLayer( self.binaryimagesrc, range=(0,1), normalize=(0,1) )
-        layer = ColortableLayer( self.binaryimagesrc, ct )
-        layer.name = "Binary Image"
-        self.layerstack.append(layer)
-
-        ct = colortables.create_default_16bit()
-        self.objectssrc = LazyflowSource( mainOperator.LabelImage )
-        ct[0] = QColor(0,0,0,0).rgba() # make 0 transparent
-        layer = ColortableLayer( self.objectssrc, ct )
-        layer.name = "Label Image"
-        layer.opacity = 0.5
-        self.layerstack.append(layer)
-
-        self.centerimagesrc = LazyflowSource( mainOperator.ObjectCenterImage )
-        layer = RGBALayer( red=ConstantSource(255), alpha=self.centerimagesrc )
-        layer.name = "Object Centers"
-        self.layerstack.append( layer )
-
-
+        
         ## raw data layer
-        self.rawsrc = None
-        #if mainOperator.RawImage.meta.shape:
+        self.rawsrc = None        
         self.rawsrc = LazyflowSource( self.mainOperator.RawImage )
         layerraw = GrayscaleLayer( self.rawsrc )
         layerraw.name = "Raw"
@@ -148,11 +121,10 @@
         mainOperator.RawImage.notifyReady( self._onReady )
         mainOperator.RawImage.notifyMetaChanged( self._onMetaChanged )           
 
-
         if mainOperator.BinaryImage.meta.shape:
             self.editor.dataShape = mainOperator.BinaryImage.meta.shape
         mainOperator.BinaryImage.notifyMetaChanged( self._onMetaChanged )
->>>>>>> b9761346
+
  
     def _initEditor(self):
         """
