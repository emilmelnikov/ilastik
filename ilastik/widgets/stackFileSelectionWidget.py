--- conflicted
+++ resolved
@@ -23,18 +23,10 @@
 import glob
 from functools import partial
 
-<<<<<<< HEAD
 from PyQt5 import uic
 from PyQt5.QtCore import Qt, QEvent
 from PyQt5.QtWidgets import (
     QDialogButtonBox, QComboBox, QDialog, QFileDialog, QLabel, QMessageBox, QVBoxLayout
-=======
-from PyQt4 import uic
-from PyQt4.QtCore import Qt, QEvent
-from PyQt4.QtGui import (
-    QDialogButtonBox, QComboBox, QDialog, QFileDialog, QLabel,
-    QMessageBox, QVBoxLayout
->>>>>>> 3737da29
 )
 
 import vigra
@@ -42,11 +34,7 @@
 from volumina.utility import PreferencesManager
 
 import ilastik.config
-<<<<<<< HEAD
-=======
 from ilastik.widgets.hdf5SubvolumeSelectionDialog import Hdf5StackingDlg, H5VolumeSelectionDlg
-from volumina.utility import encode_from_qstring, decode_to_qstring
->>>>>>> 3737da29
 
 from lazyflow.operators.ioOperators import (
     OpStackLoader, OpStreamingHdf5SequenceReaderM,
