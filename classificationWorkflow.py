#make the program quit on Ctrl+C
import signal
signal.signal(signal.SIGINT, signal.SIG_DFL)

import os, sys, numpy, copy

from PyQt4.QtCore import pyqtSignal, QTimer, QRectF
from PyQt4.QtGui import QColor, QMainWindow, QApplication, QFileDialog, \
                        QMessageBox, qApp, QItemSelectionModel
from PyQt4 import uic

from lazyflow.graph import Graph
from lazyflow.operators import Op5ToMulti, OpArrayCache, OpBlockedArrayCache, \
                               OpArrayPiper, OpPredictRandomForest, \
                               OpSingleChannelSelector, OpSparseLabelArray, \
                               OpMultiArrayStacker, OpTrainRandomForest, OpPixelFeatures, \
                               OpMultiArraySlicer2,OpH5Reader, OpBlockedSparseLabelArray, \
                               OpMultiArrayStacker, OpTrainRandomForestBlocked, OpPixelFeatures, \
                               OpH5ReaderBigDataset

from volumeeditor.pixelpipeline.datasources import LazyflowSource
from volumeeditor.pixelpipeline._testing import OpDataProvider
from volumeeditor.layer import GrayscaleLayer, RGBALayer, ColortableLayer, \
                               AlphaModulatedLayer
from volumeeditor.layerstack import LayerStackModel
from volumeeditor.volumeEditor import VolumeEditor
from volumeeditor.pixelpipeline.datasources import LazyflowSinkSource

from labelListView import Label
from labelListModel import LabelListModel

from featureDlg import FeatureDlg, FeatureEntry

import vigra

class Main(QMainWindow):    
    haveData        = pyqtSignal()
    dataReadyToView = pyqtSignal()
        
    def __init__(self, argv):
        QMainWindow.__init__(self)
        
        #Normalize the data if true
        self._normalize_data=True
        
        if 'notnormalize' in sys.argv:
            print sys.argv
            self._normalize_data=False
            sys.argv.remove('notnormalize')

        self.opPredict = None
        self.opTrain = None
        self._colorTable16 = self._createDefault16ColorColorTable()
        
<<<<<<< HEAD
        self.g = Graph(7, 2048*1024**2*5)
        #self.g = Graph(1, 18000*1024**2)
=======
        #self.g = Graph(7, 2048*1024**2*5)
        self.g = Graph(2 , 2048*1024**2*5)
>>>>>>> 898aa08e
        self.fixableOperators = []
        
        self.featureDlg=None

        
        #The old ilastik provided the following scale names:
        #['Tiny', 'Small', 'Medium', 'Large', 'Huge', 'Megahuge', 'Gigahuge']
        #The corresponding scales are:
        self.featScalesList=[0.3, 0.7, 1, 1.6, 3.5, 5.0, 10.0]
        
        self.initUic()
        
        #if the filename was specified on command line, load it
        if len(sys.argv) >= 2:
            def loadFile():
                self._openFile(sys.argv[1:])
            QTimer.singleShot(0, loadFile)
        
    def initUic(self):
        p = os.path.split(__file__)[0]+'/'
        if p == "/": p = "."+p
        uic.loadUi(p+"designerElements/MainWindow.ui", self) 
        #connect the window and graph creation to the opening of the file
        self.actionOpen.triggered.connect(self.openFile)
        self.actionQuit.triggered.connect(qApp.quit)
        
        def toggleDebugPatches(show):
            self.editor.showDebugPatches = show
        def fitToScreen():
            shape = self.editor.posModel.shape
            for i, v in enumerate(self.editor.imageViews):
                s = list(copy.copy(shape))
                del s[i]
                v.changeViewPort(v.scene().data2scene.mapRect(QRectF(0,0,*s)))  
        
        self.actionShowDebugPatches.toggled.connect(toggleDebugPatches)
        self.actionFitToScreen.triggered.connect(fitToScreen)
        
        self.haveData.connect(self.initGraph)
        self.dataReadyToView.connect(self.initEditor)
        
        self.layerstack = LayerStackModel()
        
        model = LabelListModel()
        self.labelListView.setModel(model)
        self.labelListModel=model
        
        self.labelListModel.rowsAboutToBeRemoved.connect(self.onLabelAboutToBeRemoved)
        self.labelListModel.labelSelected.connect(self.switchLabel)
        
        def onDataChanged(topLeft, bottomRight):
            firstRow = topLeft.row()
            lastRow  = bottomRight.row()
            assert firstRow == lastRow
            firstCol = topLeft.column()
            lastCol  = bottomRight.column()
            if 0 in range(firstCol, lastCol+1):
                self.switchColor(firstRow+1, self.labelListModel[firstRow].color)
                self.editor.scheduleSlicesRedraw()
            
        self.labelListModel.dataChanged.connect(onDataChanged)
        
        self.AddLabelButton.clicked.connect(self.addLabel)
        
        self.SelectFeaturesButton.clicked.connect(self.onFeatureButtonClicked)
        self.StartClassificationButton.clicked.connect(self.startClassification)
        
        self.StartClassificationButton.setEnabled(False)
        self.checkInteractive.setEnabled(False)
        
        self.checkInteractive.toggled.connect(self.toggleInteractive)   
        self._initFeatureDlg()
        
    def toggleInteractive(self, checked):
        print "toggling interactive mode to '%r'" % checked
        
        #Check if the number of labels in the layer stack is equals to the number of Painted labels
        if checked==True:
            labels =numpy.unique(numpy.asarray(self.opLabels.outputs["nonzeroValues"][:].allocate().wait()[0]))           
            nPaintedLabels=labels.shape[0]
            nLabelsLayers = self.labelListModel.rowCount()
            selectedFeatures = numpy.asarray(self.featureDlg.featureTableWidget.createSelectedFeaturesBoolMatrix())
            
            if nPaintedLabels!=nLabelsLayers:
                self.checkInteractive.setCheckState(0)
                mexBox=QMessageBox()
                mexBox.setText("Did you forget to paint some labels?")
                mexBox.setInformativeText("Painted Labels %d \nNumber Active Labels Layers %d"%(nPaintedLabels,self.labelListModel.rowCount()))
                mexBox.exec_()
                return
            if (selectedFeatures==0).all():
                self.checkInteractive.setCheckState(0)
                mexBox=QMessageBox()
                mexBox.setText("The are no features selected ")
                mexBox.exec_()
                return
                
        self.AddLabelButton.setEnabled(not checked)
        self.SelectFeaturesButton.setEnabled(not checked)
        for o in self.fixableOperators:
            o.inputs["fixAtCurrent"].setValue(not checked)
        self.labelListModel.allowRemove(not checked)
        
        self.editor.scheduleSlicesRedraw()
        
    def switchLabel(self, row):
        print "switching to label=%r" % (self.labelListModel[row])
        #+1 because first is transparent
        #FIXME: shouldn't be just row+1 here
        self.editor.brushingModel.setDrawnNumber(row+1)
        self.editor.brushingModel.setBrushColor(self.labelListModel[row].color)
        
    def switchColor(self, row, color):
        print "label=%d changes color to %r" % (row, color)
        self.labellayer.colorTable[row]=color.rgba()
        self.editor.brushingModel.setBrushColor(color)
        self.editor.scheduleSlicesRedraw()
    
    def addLabel(self):
        color = QColor(numpy.random.randint(0,255), numpy.random.randint(0,255), numpy.random.randint(0,255))
        numLabels = len(self.labelListModel)
        if numLabels < len(self._colorTable16):
            color = self._colorTable16[numLabels]
        self.labellayer.colorTable.append(color.rgba())
        
        self.labelListModel.insertRow(self.labelListModel.rowCount(), Label("Label %d" % (self.labelListModel.rowCount() + 1), color))
        nlabels = self.labelListModel.rowCount()
        if self.opPredict is not None:
            print "Label added, changing predictions"
            #re-train the forest now that we have more labels
            self.opPredict.inputs['LabelsCount'].setValue(nlabels)
            self.addPredictionLayer(nlabels-1, self.labelListModel._labels[nlabels-1])
        
        #make the new label selected
        index = self.labelListModel.index(nlabels-1, 1)
        self.labelListModel._selectionModel.select(index, QItemSelectionModel.ClearAndSelect)
        
        #FIXME: this should watch for model changes   
        #drawing will be enabled when the first label is added  
        self.editor.setDrawingEnabled(True)
    
    def onLabelAboutToBeRemoved(self, parent, start, end):
        #the user deleted a label, reshape prediction and remove the layer
        #the interface only allows to remove one label at a time?
        
        nout = start-end+1
        ncurrent = self.labelListModel.rowCount()
        print "removing", nout, "out of ", ncurrent
        
        if self.opPredict is not None:
            self.opPredict.inputs['LabelsCount'].setValue(ncurrent-nout)
        for il in range(start, end+1):
            labelvalue = self.labelListModel._labels[il]
            self.removePredictionLayer(labelvalue)
            self.opLabels.inputs["deleteLabel"].setValue(il+1)
            self.editor.scheduleSlicesRedraw()
            
    
    def startClassification(self):
        if self.opTrain is None:
            #initialize all classification operators
            print "initializing classification..."
            opMultiL = Op5ToMulti(self.g)    
            opMultiL.inputs["Input0"].connect(self.opLabels.outputs["Output"])
            
            opMultiLblocks = Op5ToMulti(self.g)
            opMultiLblocks.inputs["Input0"].connect(self.opLabels.outputs["nonzeroBlocks"])
            self.opTrain = OpTrainRandomForestBlocked(self.g)
            self.opTrain.inputs['Labels'].connect(opMultiL.outputs["Outputs"])
            self.opTrain.inputs['Images'].connect(self.opFeatureCache.outputs["Output"])
            self.opTrain.inputs["nonzeroLabelBlocks"].connect(opMultiLblocks.outputs["Outputs"])
            self.opTrain.inputs['fixClassifier'].setValue(False)                
            
            opClassifierCache = OpArrayCache(self.g)
            opClassifierCache.inputs["Input"].connect(self.opTrain.outputs['Classifier'])
           
            ################## Prediction
            self.opPredict=OpPredictRandomForest(self.g)
            nclasses = self.labelListModel.rowCount()
            self.opPredict.inputs['LabelsCount'].setValue(nclasses)
            self.opPredict.inputs['Classifier'].connect(opClassifierCache.outputs['Output']) 
            self.opPredict.inputs['Image'].connect(self.opPF.outputs["Output"])

            pCache = OpBlockedArrayCache(self.g)
            pCache.inputs["fixAtCurrent"].setValue(False)
            pCache.inputs["innerBlockShape"].setValue((1,8,8,8,1))
            pCache.inputs["outerBlockShape"].setValue((1,64,64,64,1))
            pCache.inputs["Input"].connect(self.opPredict.outputs["PMaps"])
            self.pCache = pCache
  
            #add prediction results for all classes as separate channels
            for icl in range(nclasses):
                self.addPredictionLayer(icl, self.labelListModel._labels[icl])
        self.StartClassificationButton.setEnabled(False)
        self.checkInteractive.setEnabled(True)
                                    
    def addPredictionLayer(self, icl, ref_label):
        
        selector=OpSingleChannelSelector(self.g)
        selector.inputs["Input"].connect(self.pCache.outputs['Output'])
        selector.inputs["Index"].setValue(icl)
                
        if self.checkInteractive.isChecked():
            self.pCache.inputs["fixAtCurrent"].setValue(False)
        else:
            self.pCache.inputs["fixAtCurrent"].setValue(True)
        
        predictsrc = LazyflowSource(selector.outputs["Output"][0])
        def srcName(newName):
            predictsrc.setObjectName("Prediction for %s" % ref_label.name)
        srcName("")
        
        predictLayer = AlphaModulatedLayer(predictsrc, tintColor=ref_label.color, normalize = (0.0,1.0) )
        predictLayer.nameChanged.connect(srcName)
        
        def setLayerColor(c):
            print "as the color of label '%s' has changed, setting layer's '%s' tint color to %r" % (ref_label.name, predictLayer.name, c)
            predictLayer.tintColor = c
        ref_label.colorChanged.connect(setLayerColor)
        def setLayerName(n):
            newName = "Prediction for %s" % ref_label.name
            print "as the name of label '%s' has changed, setting layer's '%s' name to '%s'" % (ref_label.name, predictLayer.name, newName)
            predictLayer.name = newName
        setLayerName(ref_label.name)
        ref_label.nameChanged.connect(setLayerName)
        
        predictLayer.ref_object = ref_label
        #make sure that labels (index = 0) stay on top!
        self.layerstack.insert(1, predictLayer )
        self.fixableOperators.append(self.pCache)
               
    def removePredictionLayer(self, ref_label):
        for il, layer in enumerate(self.layerstack):
            if layer.ref_object==ref_label:
                print "found the prediction", layer.ref_object, ref_label
                self.layerstack.removeRows(il, 1)
                break
    
    def openFile(self):
        fileNames = QFileDialog.getOpenFileNames(self, "Open Image", os.path.abspath(__file__), "Numpy and h5 files (*.npy *.h5)")
        if fileNames.count() == 0:
            return
        self._openFile(fileNames)
        
    def _openFile(self, fileNames):
        self.inputProvider = None
        fName, fExt = os.path.splitext(str(fileNames[0]))
        print "Opening Files %r" % fileNames
        if fExt=='.npy':
            fileName = fileNames[0]
            if len(fileNames)>1:
                print "WARNING: only the first file will be read, multiple file prediction not supported yet"
            fName, fExt = os.path.splitext(str(fileName))
            self.raw = numpy.load(str(fileName))
            self.min, self.max = numpy.min(self.raw), numpy.max(self.raw)
            self.inputProvider = OpArrayPiper(self.g)
            self.raw = self.raw.view(vigra.VigraArray)
            self.raw.axistags =  vigra.AxisTags(
                vigra.AxisInfo('t',vigra.AxisType.Time),
                vigra.AxisInfo('x',vigra.AxisType.Space),
                vigra.AxisInfo('y',vigra.AxisType.Space),
                vigra.AxisInfo('z',vigra.AxisType.Space),
                vigra.AxisInfo('c',vigra.AxisType.Channels))
            self.inputProvider.inputs["Input"].setValue(self.raw)
<<<<<<< HEAD
            import copy,vigra
            self.inputProvider.outputs["Output"].axistags=copy.copy(vigra.defaultAxistags('txyzc'))
=======
>>>>>>> 898aa08e
        elif fExt=='.h5':
            readerNew=OpH5ReaderBigDataset(self.g)
            readerCache = OpBlockedArrayCache(self.g)
            readerNew.inputs["Filenames"].setValue(fileNames)
            readerNew.inputs["hdf5Path"].setValue("volume/data")
            self.inputProvider = OpArrayPiper(self.g)
            self.inputProvider.inputs["Input"].connect(readerNew.outputs["Output"])
        else:
            raise RuntimeError("opening filenames=%r not supported yet" % fileNames)
        
        self.haveData.emit()
       
    def initGraph(self):
        shape = self.inputProvider.outputs["Output"].shape
        srcs    = []
        minMax = []
        
        print "* Data has shape=%r" % (shape,)
        
        #create a layer for each channel of the input:
        slicer=OpMultiArraySlicer2(self.g)
        slicer.inputs["Input"].connect(self.inputProvider.outputs["Output"])
        slicer.inputs["AxisFlag"].setValue('c')
       
        nchannels = shape[-1]
        for ich in xrange(nchannels):
            if self._normalize_data:
                data=slicer.outputs['Slices'][ich][:].allocate().wait()
                #find the minimum and maximum value for normalization
                mm = (numpy.min(data), numpy.max(data))
                print "  - channel %d: min=%r, max=%r" % (ich, mm[0], mm[1])
                minMax.append(mm)
            else:
                minMax.append(None)
            layersrc = LazyflowSource(slicer.outputs['Slices'][ich], priority = 100)
            layersrc.setObjectName("raw data channel=%d" % ich)
            srcs.append(layersrc)
            
        #FIXME: we shouldn't merge channels automatically, but for now it's prettier
        layer1 = None
        if nchannels == 1:
            layer1 = GrayscaleLayer(srcs[0], thresholding=minMax[0])
            layer1.rangeRed   = minMax[0]
            print "  - showing raw data as grayscale"
        elif nchannels==2:
            layer1 = RGBALayer(red  = srcs[0], normalizeR=minMax[0],
                               green = srcs[1], normalizeG=minMax[1])
            layer1.rangeRed   = minMax[0]
            layer1.rangeGreen = minMax[1]
            print "  - showing channel 1 as red, channel 2 as green"
        elif nchannels==3:
            layer1 = RGBALayer(red   = srcs[0], normalizeR=minMax[0],
                               green = srcs[1], normalizeG=minMax[1],
                               blue  = srcs[2], normalizeB=minMax[2])
            layer1.rangeRed   = minMax[0]
            layer1.rangeGreen = minMax[1]
            layer1.rangeBlue  = minMax[2]
            print "  - showing channel 1 as red, channel 2 as green, channel 3 as blue"
        else:
            print "only 1,2 or 3 channels supported so far"
            return
        print
        
        layer1.name = "Input data"
        layer1.ref_object = None
        self.layerstack.append(layer1)
        
        opImageList = Op5ToMulti(self.g)    
        opImageList.inputs["Input0"].connect(self.inputProvider.outputs["Output"])
        
        #init the features operator
        opPF = OpPixelFeatures(self.g)
        opPF.inputs["Input"].connect(opImageList.outputs["Outputs"])
        opPF.inputs["Scales"].setValue(self.featScalesList)
        self.opPF=opPF
        
        #Caches the features
        opFeatureCache = OpBlockedArrayCache(self.g)
        opFeatureCache.inputs["innerBlockShape"].setValue((1,8,8,8,16))
        opFeatureCache.inputs["outerBlockShape"].setValue((1,64,64,64,64))
        opFeatureCache.inputs["Input"].connect(opPF.outputs["Output"])
        opFeatureCache.inputs["fixAtCurrent"].setValue(False)  
        self.opFeatureCache=opFeatureCache
        
        
        self.initLabels()
        self.dataReadyToView.emit()
        
    def initLabels(self):
        #Add the layer to draw the labels, but don't add any labels
        shape=self.inputProvider.outputs["Output"].shape
        
        self.opLabels = OpBlockedSparseLabelArray(self.g)                                
        self.opLabels.inputs["shape"].setValue(shape[:-1] + (1,))
        self.opLabels.inputs["blockShape"].setValue((1, 32, 32, 32, 1))
        self.opLabels.inputs["eraser"].setValue(100)                
        
        self.labelsrc = LazyflowSinkSource(self.opLabels, self.opLabels.outputs["Output"], self.opLabels.inputs["Input"])
        self.labelsrc.setObjectName("labels")
        
        transparent = QColor(0,0,0,0)
        self.labellayer = ColortableLayer(self.labelsrc, colorTable = [transparent.rgba()] )
        self.labellayer.name = "Labels"
        self.labellayer.ref_object = None
        self.layerstack.append(self.labellayer)    
    
    def initEditor(self):
        shape=self.inputProvider.outputs["Output"].shape
        
        self.editor = VolumeEditor(shape, self.layerstack, labelsink=self.labelsrc)
        #drawing will be enabled when the first label is added  
        self.editor.setDrawingEnabled(False)
        self.volumeEditorWidget.init(self.editor)
        model = self.editor.layerStack
        self.layerWidget.init(model)
        self.UpButton.clicked.connect(model.moveSelectedUp)
        model.canMoveSelectedUp.connect(self.UpButton.setEnabled)
        self.DownButton.clicked.connect(model.moveSelectedDown)
        model.canMoveSelectedDown.connect(self.DownButton.setEnabled)
        self.DeleteButton.clicked.connect(model.deleteSelected)
        model.canDeleteSelected.connect(self.DeleteButton.setEnabled)     
        
        self.opLabels.inputs["eraser"].setValue(self.editor.brushingModel.erasingNumber)      
    
    def _createDefault16ColorColorTable(self):
        c = []
        c.append(QColor(0, 0, 255))
        c.append(QColor(255, 255, 0))
        c.append(QColor(255, 0, 0))
        c.append(QColor(0, 255, 0))
        c.append(QColor(0, 255, 255))
        c.append(QColor(255, 0, 255))
        c.append(QColor(255, 105, 180)) #hot pink
        c.append(QColor(102, 205, 170)) #dark aquamarine
        c.append(QColor(165,  42,  42)) #brown        
        c.append(QColor(0, 0, 128))     #navy
        c.append(QColor(255, 165, 0))   #orange
        c.append(QColor(173, 255,  47)) #green-yellow
        c.append(QColor(128,0, 128))    #purple
        c.append(QColor(192, 192, 192)) #silver
        c.append(QColor(240, 230, 140)) #khaki
        c.append(QColor(69, 69, 69))    # dark grey
        return c
    
    
    def onFeatureButtonClicked(self):
        self.featureDlg.show()
        def onDlgAccepted():
            self.StartClassificationButton.setEnabled(True)
        self.featureDlg.accepted.connect(onDlgAccepted)
    
    def _onFeaturesChosen(self):
        selectedFeatures = self.featureDlg.featureTableWidget.createSelectedFeaturesBoolMatrix()
        print "new feature set:", selectedFeatures
        self.opPF.inputs['Matrix'].setValue(numpy.asarray(selectedFeatures))
    
    def _initFeatureDlg(self):
        dlg = self.featureDlg = FeatureDlg()
        
        dlg.setWindowTitle("Features")
        dlg.createFeatureTable({"Features": [FeatureEntry("Gaussian smoothing"), \
                                             FeatureEntry("Laplacian of Gaussian"), \
                                             FeatureEntry("Hessian of Gaussian"), \
                                             FeatureEntry("Hessian of Gaussian EV")]}, \
                               self.featScalesList)
        dlg.setImageToPreView(None)
        m = [[1,0,0,0,0,0,0],[1,0,0,0,0,0,0],[0,0,0,0,0,0,0],[1,0,0,0,0,0,0]]
        dlg.featureTableWidget.setSelectedFeatureBoolMatrix(m)
        dlg.accepted.connect(self._onFeaturesChosen)
    
app = QApplication(sys.argv)        
t = Main(sys.argv)
t.show()

app.exec_()
        
        
        
<|MERGE_RESOLUTION|>--- conflicted
+++ resolved
@@ -52,13 +52,8 @@
         self.opTrain = None
         self._colorTable16 = self._createDefault16ColorColorTable()
         
-<<<<<<< HEAD
-        self.g = Graph(7, 2048*1024**2*5)
-        #self.g = Graph(1, 18000*1024**2)
-=======
         #self.g = Graph(7, 2048*1024**2*5)
         self.g = Graph(2 , 2048*1024**2*5)
->>>>>>> 898aa08e
         self.fixableOperators = []
         
         self.featureDlg=None
@@ -323,11 +318,6 @@
                 vigra.AxisInfo('z',vigra.AxisType.Space),
                 vigra.AxisInfo('c',vigra.AxisType.Channels))
             self.inputProvider.inputs["Input"].setValue(self.raw)
-<<<<<<< HEAD
-            import copy,vigra
-            self.inputProvider.outputs["Output"].axistags=copy.copy(vigra.defaultAxistags('txyzc'))
-=======
->>>>>>> 898aa08e
         elif fExt=='.h5':
             readerNew=OpH5ReaderBigDataset(self.g)
             readerCache = OpBlockedArrayCache(self.g)
